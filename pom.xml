<?xml version="1.0" encoding="UTF-8"?>
<project xmlns="http://maven.apache.org/POM/4.0.0"
         xmlns:xsi="http://www.w3.org/2001/XMLSchema-instance"
         xsi:schemaLocation="http://maven.apache.org/POM/4.0.0 http://maven.apache.org/xsd/maven-4.0.0.xsd">
    <modelVersion>4.0.0</modelVersion>

    <groupId>com.conveyal</groupId>
    <artifactId>datatools-server</artifactId>
    <version>3.8.1-SNAPSHOT</version>

    <licenses>
        <license>
            <name>MIT License</name>
            <url>https://opensource.org/licenses/MIT</url>
        </license>
    </licenses>

    <!-- Developer entries are provided for primary developers.
   For other contributors, see https://github.com/ibi-group/datatools-server/graphs/contributors -->
    <developers>
        <developer>
            <name>Landon Reed</name>
            <email>landon.reed@ibigroup.com</email>
            <organization>IBI Group</organization>
            <organizationUrl>https://ibigroup.com/</organizationUrl>
        </developer>
        <developer>
            <name>Evan Siroky</name>
            <email>evan.siroky@ibigroup.com</email>
            <organization>IBI Group</organization>
            <organizationUrl>https://ibigroup.com/</organizationUrl>
        </developer>
    </developers>

    <!-- Define where the source code for project lives -->
    <scm>
        <connection>scm:git:https://github.com/ibi-group/datatools-server.git</connection>
        <developerConnection>scm:git:ssh://git@github.com/ibi-group/datatools-server.git</developerConnection>
        <url>https://github.com/ibi-group/datatools-server.git</url>
    </scm>
    <properties>
        <jackson.version>2.12.1</jackson.version>
        <project.build.sourceEncoding>UTF-8</project.build.sourceEncoding>
        <!-- Using the latest version of geotools (e.g, 20) seems to cause issues with the shapefile
        plugin where the_geom for each feature is null. -->
        <geotools.version>17.5</geotools.version>
        <awsjavasdk.version>1.11.625</awsjavasdk.version>
    </properties>
    <build>
        <resources>
            <resource>
                <directory>src/main/resources</directory>
                <filtering>true</filtering>
                <includes>
                    <include>**/*.properties</include>
                    <include>logback.xml</include>
                    <include>gtfs/*</include>
                    <include>public/*</include>
                </includes>
            </resource>
        </resources>
        <plugins>
            <plugin>
                <groupId>org.apache.maven.plugins</groupId>
                <artifactId>maven-shade-plugin</artifactId>
                <version>2.2</version>
                <executions>
                    <execution>
                        <phase>package</phase>
                        <goals><goal>shade</goal></goals>
                        <configuration>
                            <finalName>dt-${git.commit.id.describe}</finalName>
                            <transformers>
                                <!-- files overwrite each other and geotools does not function without this.
                                         http://docs.geotools.org/latest/userguide/faq.html#how-do-i-create-an-executable-jar-for-my-geotools-app -->
                                <transformer implementation="org.apache.maven.plugins.shade.resource.ServicesResourceTransformer" />
                            </transformers>

                            <!-- signature files from included jars cause problems: http://stackoverflow.com/questions/999489 -->
                            <filters>
                                <filter>
                                    <artifact>*:*</artifact>
                                    <excludes>
                                        <exclude>META-INF/*.SF</exclude>
                                        <exclude>META-INF/*.DSA</exclude>
                                        <exclude>META-INF/*.RSA</exclude>
                                    </excludes>
                                </filter>
                            </filters>
                        </configuration>
                    </execution>
                </executions>
            </plugin>
            <plugin>
                <groupId>org.apache.maven.plugins</groupId>
                <artifactId>maven-compiler-plugin</artifactId>
                <version>3.7.0</version>
                <configuration>
                    <source>1.8</source>
                    <target>1.8</target>
                </configuration>
            </plugin>
            <plugin>
                <groupId>pl.project13.maven</groupId>
                <artifactId>git-commit-id-plugin</artifactId>
                <version>3.0.1</version>
                <executions>
                    <execution>
                        <goals>
                            <goal>revision</goal>
                        </goals>
                    </execution>
                </executions>
                <configuration>
                    <dotGitDirectory>${project.basedir}/.git</dotGitDirectory>
                    <!-- the below line will automatically generate the git properties file which is needed for the
                     SeverController to fully function.
                    -->
                    <generateGitPropertiesFile>true</generateGitPropertiesFile>
                    <injectAllReactorProjects>true</injectAllReactorProjects>
                    <!-- "git describe always" needed to keep GitHub actions from failing
                          See: https://github.com/git-commit-id/git-commit-id-maven-plugin/issues/61#issuecomment-68037525
                     -->
                    <gitDescribe>
                        <skip>false</skip>
                        <always>true</always>
                    </gitDescribe>
                </configuration>
            </plugin>
            <plugin>
                <groupId>org.apache.maven.plugins</groupId>
                <artifactId>maven-jar-plugin</artifactId>
                <version>3.1.2</version>
                <configuration>
                    <archive>
                        <manifest>
                            <mainClass>com.conveyal.datatools.manager.DataManager</mainClass>
                        </manifest>
                    </archive>
                </configuration>
            </plugin>
            <!-- This plugin generates code coverage reports during the test phase of maven. -->
            <plugin>
                <groupId>org.jacoco</groupId>
                <artifactId>jacoco-maven-plugin</artifactId>
                <version>0.8.2</version>
                <executions>
                    <execution>
                        <goals>
                            <goal>prepare-agent</goal>
                        </goals>
                    </execution>
                    <execution>
                        <id>report</id>
                        <phase>test</phase>
                        <goals>
                            <goal>report</goal>
                        </goals>
                    </execution>
                </executions>
            </plugin>
            <!-- maven-surefire-plugin is needed to run unit tests. -->
            <plugin>
                <artifactId>maven-surefire-plugin</artifactId>
                <version>2.22.2</version>
            </plugin>
        </plugins>
    </build>
    <repositories>
        <!-- Hack to force maven to check central first. Maven central is inherited from the superpom,
             but ends up at the end of the list. Though most of the time the artifact is in central,
             Maven tries to download from every other repository and fails before checking central.
             Do not change the id from central2 to central, otherwise the entry will be ignored. -->
        <repository>
            <id>central2</id>
            <name>check central first to avoid a lot of not found warnings</name>
            <url>https://repo1.maven.org/maven2</url>
            <snapshots>
                <enabled>true</enabled>
                <updatePolicy>always</updatePolicy>
            </snapshots>
        </repository>
        <!--  Repository for geotools (as of April 2020)  -->
        <repository>
            <id>osgeo</id>
            <name>OSGeo Release Repository</name>
            <url>https://repo.osgeo.org/repository/release/</url>
            <snapshots><enabled>false</enabled></snapshots>
            <releases><enabled>true</enabled></releases>
        </repository>
        <repository> <!--Add the snapshot repository here-->
            <snapshots>
                <enabled>true</enabled>
            </snapshots>
            <id>opengeo</id>
            <name>OpenGeo Maven Repository</name>
            <url>https://repo.opengeo.org</url>
        </repository>
        <repository>
            <id>sonatype</id>
            <name>sonatype snapshots</name>
            <url>https://oss.sonatype.org/content/repositories/snapshots/</url>
            <snapshots>
                <enabled>true</enabled>
                <updatePolicy>always</updatePolicy>
            </snapshots>
        </repository>
        <!--  used for importing java projects from github -->
        <repository>
            <id>jitpack.io</id>
            <url>https://jitpack.io</url>
        </repository>
    </repositories>

    <dependencies>
        <!-- Handles HTTP server -->
        <dependency>
            <groupId>com.sparkjava</groupId>
            <artifactId>spark-core</artifactId>
            <version>2.7.2</version>
        </dependency>

        <!-- Logging -->
        <dependency>
            <groupId>org.slf4j</groupId>
            <artifactId>slf4j-api</artifactId>
            <version>1.7.12</version>
        </dependency>

        <dependency>
            <groupId>ch.qos.logback</groupId>
            <artifactId>logback-classic</artifactId>
            <version>1.2.3</version>
        </dependency>

        <!-- Used to connect to and import legacy editor MapDBs -->
        <dependency>
            <groupId>org.mapdb</groupId>
            <artifactId>mapdb</artifactId>
            <version>1.0.8</version>
        </dependency>

        <!-- Used for MappedSuperClass annotation on Model classes -->
        <dependency>
            <groupId>org.eclipse.persistence</groupId>
            <artifactId>javax.persistence</artifactId>
            <version>2.1.0</version>
        </dependency>

        <!-- Used for testing (note: this should match the version in gtfs-lib). -->
        <dependency>
            <groupId>org.junit.jupiter</groupId>
            <artifactId>junit-jupiter-engine</artifactId>
            <version>5.7.0</version>
            <scope>test</scope>
        </dependency>
        <!-- Provides JUnit 5.x parametrized tests -->
        <dependency>
            <groupId>org.junit.jupiter</groupId>
            <artifactId>junit-jupiter-params</artifactId>
            <version>5.5.2</version>
            <scope>test</scope>
        </dependency>

        <!-- Used for loading/fetching/validating/writing GTFS entities. gtfs-lib also provides access to:
         - commons-io - generic utilities
         - AWS S3 SDK - putting/getting objects into/out of S3.
         -->
        <dependency>
            <groupId>com.github.conveyal</groupId>
            <artifactId>gtfs-lib</artifactId>
<<<<<<< HEAD
            <version>cee9d2ad3f34917d906c0507ef0dd537293470af</version>
=======
            <!-- gtfs-lib 7.1.0 + fix for trip pattern loading + others before -->
            <version>3826eeda92f488f9d9ab4022d08be3b1281980de</version>
>>>>>>> 271f89dd
            <!-- Exclusions added in order to silence SLF4J warnings about multiple bindings:
                http://www.slf4j.org/codes.html#multiple_bindings
            -->
            <exclusions>
                <exclusion>
                    <groupId>org.slf4j</groupId>
                    <artifactId>slf4j-simple</artifactId>
                </exclusion>
            </exclusions>
        </dependency>

        <!-- Used for application database -->
        <dependency>
            <groupId>org.mongodb</groupId>
            <artifactId>mongodb-driver-sync</artifactId>
            <version>4.0.5</version>
        </dependency>

        <!-- Miscellaneous utilities -->
        <dependency>
            <groupId>com.google.guava</groupId>
            <artifactId>guava</artifactId>
            <version>30.0-jre</version>
        </dependency>

        <!-- Note: Unless we are explicit with the jackson dependencies listed below, other versions included in other
        dependencies may cause conflicts. Specifically, there is an issue with the JsonAlias annotation (used in
        com.conveyal.datatools.manager.models.Snapshot) not working properly.-->
        <dependency>
            <groupId>com.fasterxml.jackson.core</groupId>
            <artifactId>jackson-core</artifactId>
            <version>${jackson.version}</version>
        </dependency>
        <!-- Handles parsing yaml config -->
        <dependency>
            <groupId>com.fasterxml.jackson.dataformat</groupId>
            <artifactId>jackson-dataformat-yaml</artifactId>
            <version>${jackson.version}</version>
        </dependency>
        <dependency>
            <groupId>com.fasterxml.jackson.core</groupId>
            <artifactId>jackson-databind</artifactId>
            <version>${jackson.version}</version>
        </dependency>

        <dependency>
            <groupId>com.fasterxml.jackson.core</groupId>
            <artifactId>jackson-annotations</artifactId>
            <version>${jackson.version}</version>
        </dependency>

        <!-- Used to send email notifications to subscribing users. Note: datatools-server also depends on this library
         for commons lang3 from org.apache.commons. -->
        <dependency>
            <groupId>com.sparkpost</groupId>
            <artifactId>sparkpost-lib</artifactId>
            <version>0.27</version>
        </dependency>

        <!-- Efficient collections for primitive types -->
        <dependency>
            <groupId>net.sf.trove4j</groupId>
            <artifactId>trove4j</artifactId>
            <version>3.0.3</version>
        </dependency>

        <!-- Used for handling shapefiles -->
        <dependency>
            <groupId>org.geotools</groupId>
            <artifactId>gt-shapefile</artifactId>
            <version>${geotools.version}</version>
        </dependency>
        <!-- gt-metadata and gt-api contains some dependencies required by gt-shapefile -->
        <dependency>
            <groupId>org.geotools</groupId>
            <artifactId>gt-metadata</artifactId>
            <version>${geotools.version}</version>
        </dependency>
        <dependency>
            <groupId>org.geotools</groupId>
            <artifactId>gt-api</artifactId>
            <version>${geotools.version}</version>
        </dependency>
        <!-- gt-epsg-hsql includes coordinate reference libraries that were removed from gtfs-lib in
             https://github.com/conveyal/gtfs-lib/pull/290 -->
        <dependency>
            <groupId>org.geotools</groupId>
            <artifactId>gt-epsg-hsql</artifactId>
            <version>${geotools.version}</version>
        </dependency>

        <!-- Error reporting -->
        <dependency>
            <groupId>com.bugsnag</groupId>
            <version>3.6.2</version>
            <artifactId>bugsnag</artifactId>
        </dependency>

        <!-- JWT verification for Auth0 -->
        <dependency>
            <groupId>com.auth0</groupId>
            <artifactId>java-jwt</artifactId>
            <version>2.3.0</version>
        </dependency>

        <!-- Rest Assured is an assertion library that makes testing web APIs easy. -->
        <dependency>
            <groupId>io.rest-assured</groupId>
            <artifactId>rest-assured</artifactId>
            <version>3.1.1</version>
            <scope>test</scope>
        </dependency>
        <!-- Hamcrest is an assertion library that prints pretty messages when assertions fail -->
        <dependency>
            <groupId>org.hamcrest</groupId>
            <artifactId>java-hamcrest</artifactId>
            <version>2.0.0.0</version>
            <scope>test</scope>
        </dependency>
        <!-- Snapshotting library for testing -->
        <dependency>
            <groupId>com.github.ibi-group</groupId>
            <artifactId>java-snapshot-matcher</artifactId>
            <version>master</version>
            <scope>test</scope>
        </dependency>
        <!-- wiremock is used to mock http requests -->
        <dependency>
            <groupId>com.github.tomakehurst</groupId>
            <artifactId>wiremock-standalone</artifactId>
            <version>2.14.0</version>
            <scope>test</scope>
        </dependency>
        <!-- Used to write YAML files -->
        <dependency>
            <groupId>org.yaml</groupId>
            <artifactId>snakeyaml</artifactId>
            <version>1.26</version>
        </dependency>
        <!-- Used for writing csv for merged feeds. Note: this appears to be one of the only
          CSV libraries that will only quote values when necessary (e.g., there is a comma character
          contained within the value) and that will work with an output stream writer when writing
          directly to a zip output stream.
          -->
        <dependency>
            <groupId>net.sf.supercsv</groupId>
            <artifactId>super-csv</artifactId>
            <version>2.4.0</version>
        </dependency>
        <!-- AWS individual module imports (S3 imported by gtfs-lib) -->
        <dependency>
            <groupId>com.amazonaws</groupId>
            <artifactId>aws-java-sdk-ec2</artifactId>
            <version>${awsjavasdk.version}</version>
        </dependency>
        <dependency>
            <groupId>com.amazonaws</groupId>
            <artifactId>aws-java-sdk-iam</artifactId>
            <version>${awsjavasdk.version}</version>
        </dependency>
        <dependency>
            <groupId>com.amazonaws</groupId>
            <artifactId>aws-java-sdk-elasticloadbalancingv2</artifactId>
            <version>${awsjavasdk.version}</version>
        </dependency>
        <!-- AWS STS allows Data Tools to assume other roles in order to deploy OTP to other AWS accounts. -->
        <dependency>
            <groupId>com.amazonaws</groupId>
            <artifactId>aws-java-sdk-sts</artifactId>
            <version>${awsjavasdk.version}</version>
        </dependency>
    </dependencies>

</project><|MERGE_RESOLUTION|>--- conflicted
+++ resolved
@@ -269,12 +269,8 @@
         <dependency>
             <groupId>com.github.conveyal</groupId>
             <artifactId>gtfs-lib</artifactId>
-<<<<<<< HEAD
+            <!-- TODO: merge dev into gtfs-lib dev-flex -->
             <version>cee9d2ad3f34917d906c0507ef0dd537293470af</version>
-=======
-            <!-- gtfs-lib 7.1.0 + fix for trip pattern loading + others before -->
-            <version>3826eeda92f488f9d9ab4022d08be3b1281980de</version>
->>>>>>> 271f89dd
             <!-- Exclusions added in order to silence SLF4J warnings about multiple bindings:
                 http://www.slf4j.org/codes.html#multiple_bindings
             -->
