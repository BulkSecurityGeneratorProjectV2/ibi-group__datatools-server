--- conflicted
+++ resolved
@@ -363,15 +363,12 @@
             <version>2.14.0</version>
             <scope>test</scope>
         </dependency>
-<<<<<<< HEAD
         <!-- Used to write YAML files -->
         <dependency>
             <groupId>org.yaml</groupId>
             <artifactId>snakeyaml</artifactId>
             <version>1.23</version>
         </dependency>
-=======
->>>>>>> 566e4da3
     </dependencies>
 
 </project>