--- conflicted
+++ resolved
@@ -250,13 +250,6 @@
                 default:
                     break;
             }
-<<<<<<< HEAD
-            return true;
-        } catch (Exception e) {
-            haltWith500(req, "Error loading legacy JSON", e);
-            return false;
-=======
->>>>>>> 1db34f25
         }
         return true;
     }
