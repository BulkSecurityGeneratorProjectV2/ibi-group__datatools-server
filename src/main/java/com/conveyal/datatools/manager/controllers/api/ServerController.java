--- conflicted
+++ resolved
@@ -41,10 +41,6 @@
  * These methods are mapped to API endpoints by Spark.
  */
 public class ServerController {
-<<<<<<< HEAD
-=======
-    private static final JsonManager<OtpServer> json = new JsonManager<>(OtpServer.class, JsonViews.UserInterface.class);
->>>>>>> 5f6e68ec
     private static final Logger LOG = LoggerFactory.getLogger(ServerController.class);
 
     /**
