package com.conveyal.datatools.manager.jobs;

import com.amazonaws.event.ProgressListener;
import com.amazonaws.services.ec2.AmazonEC2;
import com.amazonaws.services.ec2.model.CreateTagsRequest;
import com.amazonaws.services.ec2.model.DescribeInstanceStatusRequest;
import com.amazonaws.services.ec2.model.Filter;
import com.amazonaws.services.ec2.model.IamInstanceProfileSpecification;
import com.amazonaws.services.ec2.model.Instance;
import com.amazonaws.services.ec2.model.InstanceNetworkInterfaceSpecification;
import com.amazonaws.services.ec2.model.InstanceStateChange;
import com.amazonaws.services.ec2.model.InstanceType;
import com.amazonaws.services.ec2.model.RunInstancesRequest;
import com.amazonaws.services.ec2.model.Tag;
import com.amazonaws.services.ec2.model.TerminateInstancesResult;
import com.amazonaws.services.elasticloadbalancingv2.AmazonElasticLoadBalancing;
import com.amazonaws.services.s3.AmazonS3;
import com.amazonaws.services.s3.AmazonS3URI;
import com.amazonaws.services.s3.model.CopyObjectRequest;
import com.amazonaws.services.s3.transfer.TransferManager;
import com.amazonaws.services.s3.transfer.TransferManagerBuilder;
import com.amazonaws.services.s3.transfer.Upload;
import com.amazonaws.waiters.Waiter;
import com.amazonaws.waiters.WaiterParameters;
import com.conveyal.datatools.common.status.MonitorableJob;
import com.conveyal.datatools.common.utils.aws.CheckedAWSException;
import com.conveyal.datatools.common.utils.aws.EC2Utils;
import com.conveyal.datatools.common.utils.aws.EC2ValidationResult;
import com.conveyal.datatools.common.utils.aws.S3Utils;
import com.conveyal.datatools.manager.DataManager;
import com.conveyal.datatools.manager.auth.Auth0UserProfile;
import com.conveyal.datatools.manager.jobs.OtpRunnerManifest.OtpRunnerBaseFolderDownload;
import com.conveyal.datatools.manager.models.CustomFile;
import com.conveyal.datatools.manager.models.Deployment;
import com.conveyal.datatools.manager.models.EC2Info;
import com.conveyal.datatools.manager.models.EC2InstanceSummary;
import com.conveyal.datatools.manager.models.FeedVersion;
import com.conveyal.datatools.manager.models.OtpServer;
import com.conveyal.datatools.manager.models.Project;
import com.conveyal.datatools.manager.persistence.Persistence;
import com.conveyal.datatools.manager.utils.JobUtils;
import com.conveyal.datatools.manager.utils.StringUtils;
import com.conveyal.datatools.manager.utils.TimeTracker;
import com.fasterxml.jackson.annotation.JsonIgnore;
import com.fasterxml.jackson.annotation.JsonInclude;
import com.fasterxml.jackson.annotation.JsonProperty;
import com.fasterxml.jackson.core.JsonProcessingException;
import com.fasterxml.jackson.databind.ObjectMapper;
import org.apache.commons.codec.binary.Base64;
import org.bson.codecs.pojo.annotations.BsonIgnore;
import org.eclipse.jetty.http.HttpStatus;
import org.slf4j.Logger;
import org.slf4j.LoggerFactory;

import java.io.File;
import java.io.FileInputStream;
import java.io.FileNotFoundException;
import java.io.FileOutputStream;
import java.io.FileWriter;
import java.io.IOException;
import java.io.InputStream;
import java.io.Serializable;
import java.net.HttpURLConnection;
import java.net.MalformedURLException;
import java.net.URL;
import java.nio.channels.Channels;
import java.nio.channels.FileChannel;
import java.nio.channels.WritableByteChannel;
import java.text.SimpleDateFormat;
import java.util.ArrayList;
import java.util.Arrays;
import java.util.Collections;
import java.util.Date;
import java.util.HashSet;
import java.util.List;
import java.util.Scanner;
import java.util.Set;
import java.util.UUID;
import java.util.concurrent.ExecutorService;
import java.util.concurrent.Executors;
import java.util.concurrent.TimeUnit;
import java.util.stream.Collectors;

import static com.conveyal.datatools.manager.models.Deployment.DEFAULT_OTP_VERSION;

/**
 * Deploy the given deployment to the OTP servers specified by targets.
 * @author mattwigway
 *
 */
public class DeployJob extends MonitorableJob {

    private static final Logger LOG = LoggerFactory.getLogger(DeployJob.class);
    public static final String bundlePrefix = "bundles";
    // Indicates whether EC2 instances should be EBS optimized.
    private static final boolean EBS_OPTIMIZED = "true".equals(DataManager.getConfigPropertyAsText("modules.deployment.ec2.ebs_optimized"));
    // Indicates the node.js version installed by nvm to set the PATH variable to point to
    private static final String NODE_VERSION = "v12.16.3";
    public static final String OTP_RUNNER_BRANCH = DataManager.getConfigPropertyAsText(
        "modules.deployment.ec2.otp_runner_branch",
        "master"
    );
    public static final String OTP_RUNNER_STATUS_FILE = "status.json";
    private static final String OTP_RUNNER_LOG_FILE = "/var/log/otp-runner.log";
    // Note: using a cloudfront URL for these download repo URLs will greatly increase download/deploy speed.
    private static final String OTP_REPO_URL = DataManager.getConfigPropertyAsText(
        "modules.deployment.otp_download_url",
        "https://opentripplanner-builds.s3.amazonaws.com"
    );
    private static final String BUILD_CONFIG_FILENAME = "build-config.json";
    private static final String ROUTER_CONFIG_FILENAME = "router-config.json";

    /**
     * Deployment to EC2 servers assumes that nginx is setup with a directory publicly exposed to the internet where
     * status files can be created. This is that directory.
     */
    private static final String EC2_WEB_DIR = "/usr/share/nginx/client";

    /**
     * S3 bucket to upload deployment to. If not null, uses {@link OtpServer#s3Bucket}. Otherwise, defaults to 
     * {@link S3Utils#DEFAULT_BUCKET}
     * */
    private final String s3Bucket;
    private final int targetCount;
    private final DeployType deployType;
    private final String customRegion;
    // a nonce that is used with otp-runner to verify that status files produced by otp-runner are from this deployment
    private final String nonce = UUID.randomUUID().toString();
    // whether the routerConfig was already uploaded (only applies in ec2 deployments)
    private boolean routerConfigUploaded = false;

    private int tasksCompleted = 0;
    private int totalTasks;

    private static final SimpleDateFormat DATE_FORMAT = new SimpleDateFormat("yyyy-MM-dd HH:mm:ss z");

    /** The deployment to deploy */
    private Deployment deployment;

    /** The OTP server to deploy to (also contains S3 information). */
    private final OtpServer otpServer;

    /** Temporary file that contains the deployment data */
    private File deploymentTempFile;

    /** This hides the status field on the parent class, providing additional fields. */
    public DeployStatus status;

    private int serverCounter = 0;
    private String dateString = DATE_FORMAT.format(new Date());
    private String jobRelativePath;

    /** If true, don't upload stuff to S3. (Used only during testing) */
    private final boolean dryRun;

    @JsonIgnore @BsonIgnore
    public boolean isOtp2() {
        return Deployment.TripPlannerVersion.OTP_2.equals(deployment.tripPlannerVersion);
    }

    @JsonProperty
    public String getDeploymentId () {
        return deployment.id;
    }

    @JsonProperty
    public String getProjectId () {
        return deployment.projectId;
    }

    /** Increment the completed servers count (for use during ELB deployment) and update the job status. */
    public void incrementCompletedServers() {
        status.numServersCompleted++;
        int totalServers = otpServer.ec2Info.instanceCount;
        if (totalServers < 1) totalServers = 1;
        int numRemaining = totalServers - status.numServersCompleted;
        double newStatus = status.percentComplete + (100 - status.percentComplete) * numRemaining / totalServers;
        status.update(String.format("Completed %d servers. %d remaining...", status.numServersCompleted, numRemaining), newStatus);
    }

    public String getNonce() {
        return nonce;
    }

    @JsonProperty
    public String getServerId () {
        return otpServer.id;
    }

    public Deployment getDeployment() {
        return deployment;
    }

    public OtpServer getOtpServer() {
        return otpServer;
    }

    /**
     * Primary constructor for kicking off a deployment of transit/OSM/config data to OpenTripPlanner.
     *
     * FIXME: It appears that DeployType#Replace is the only type used in the non-test code. Should the others be
     *  removed?
     * @param deployment the deployment (set of feed versions and configurations) to deploy
     * @param owner the requesting user
     * @param otpServer the server/ELB target for the deployment
     */
    public DeployJob(Deployment deployment, Auth0UserProfile owner, OtpServer otpServer) {
        this(deployment, owner, otpServer, null, DeployType.REPLACE);
    }

    public DeployJob(
        Deployment deployment,
        Auth0UserProfile owner,
        OtpServer otpServer,
        String bundlePath,
        DeployType deployType
    ) {
        this(
            "Deploying " + deployment.name,
            deployment,
            owner,
            otpServer,
            bundlePath,
            deployType,
            false
        );
    }

    public DeployJob(
        String jobName,
        Deployment deployment,
        Auth0UserProfile owner,
        OtpServer otpServer,
        String bundlePath,
        DeployType deployType,
        boolean dryRun
    ) {

        // TODO add new job type or get rid of enum in favor of just using class names
        super(owner, jobName, JobType.DEPLOY_TO_OTP);
        this.dryRun = dryRun;
        this.deployment = deployment;
        this.otpServer = otpServer;
        this.s3Bucket = otpServer.s3Bucket != null ? otpServer.s3Bucket : S3Utils.DEFAULT_BUCKET;
        // Use a special subclass of status here that has additional fields
        this.status = new DeployStatus();
        this.status.name = jobName;
        this.targetCount = otpServer.internalUrl != null ? otpServer.internalUrl.size() : 0;
        this.totalTasks = 1 + targetCount;
        status.message = "Initializing...";
        status.built = false;
        status.numServersCompleted = 0;
        status.totalServers = otpServer.internalUrl == null ? 0 : otpServer.internalUrl.size();
        this.deployType = deployType;
        if (bundlePath == null) {
            // Use standard path for bundle.
            this.jobRelativePath = String.join("/", bundlePrefix, deployment.projectId, deployment.id, this.jobId);
        } else {
            // Override job relative path so that bundle can be downloaded directly. Note: this is currently only used
            // for testing (DeployJobTest), but the uses may be expanded in order to perhaps add a server to an existing
            // deployment using either a specified bundle or Graph.obj.
            this.jobRelativePath = bundlePath;
        }
        this.customRegion = otpServer.ec2Info != null && otpServer.ec2Info.region != null
            ? otpServer.ec2Info.region
            : null;
    }

    public void jobLogic () {
        if (otpServer.ec2Info != null) totalTasks++;
        // If needed, dump the GTFS feeds and OSM to a zip file and optionally upload to S3. Since ec2 deployments use
        // otp-runner to automatically download all files needed for the bundle, skip this step if ec2 deployment is
        // enabled and there are internal urls to deploy the graph over wire.
        if (
            deployType.equals(DeployType.REPLACE) &&
                (otpServer.ec2Info == null ||
                    (otpServer.internalUrl != null && otpServer.internalUrl.size() > 0)
                )
        ) {
            if (otpServer.s3Bucket != null) totalTasks++;
            try {
                deploymentTempFile = File.createTempFile("deployment", ".zip");
            } catch (IOException e) {
                status.fail("Could not create temp file for deployment", e);
                return;
            }

            LOG.info("Created deployment bundle file: " + deploymentTempFile.getAbsolutePath());

            // Dump the deployment bundle to the temp file.
            try {
                status.message = "Creating transit bundle (GTFS and OSM)";
                // Only download OSM extract if an OSM extract does not exist at a public URL and not skipping extract.
                boolean includeOsm = deployment.osmExtractUrl == null && !deployment.skipOsmExtract;
                // TODO: At this stage, perform a HEAD request on OSM extract URL to verify that it exists before
                //  continuing with deployment. The same probably goes for the specified OTP jar file.
                this.deployment.dump(deploymentTempFile, true, includeOsm, true);
                tasksCompleted++;
            } catch (Exception e) {
                status.fail("Error dumping deployment", e);
                return;
            }

            status.percentComplete = 100.0 * (double) tasksCompleted / totalTasks;
            LOG.info("Deployment pctComplete = {}", status.percentComplete);
            status.built = true;

            // Upload to S3, if specifically required by the OTPServer or needed for servers in the target group to fetch.
            if (otpServer.s3Bucket != null || otpServer.ec2Info != null) {
                if (!DataManager.useS3) {
                    status.fail("Cannot upload deployment to S3. Application not configured for s3 storage.");
                    return;
                }
                try {
                    uploadBundleToS3();
                } catch (Exception e) {
                    status.fail(String.format("Error uploading/copying deployment bundle to s3://%s", s3Bucket), e);
                }
            }
        }

        // Handle spinning up new EC2 servers for the load balancer's target group.
        if (otpServer.ec2Info != null) {
            if ("true".equals(DataManager.getConfigPropertyAsText("modules.deployment.ec2.enabled"))) {
                replaceEC2Servers();
                tasksCompleted++;
            } else {
                status.fail("Cannot complete deployment. EC2 deployment disabled in server configuration.");
                return;
            }
        }
        else if ("true".equals(System.getenv("RUN_E2E"))) {
            // If running E2E tests, fire up an otp-runner graph build on the same machine.
            try {
                // Generate a basic otp-runner manifest
                OtpRunnerManifest manifest = new OtpRunnerManifest();
                // add common settings
                manifest.baseFolder = String.format("/var/%s/graphs", getTripPlannerString());
                manifest.baseFolderDownloads = new ArrayList<>();
                manifest.jarFile = getJarFileOnInstance();
                manifest.nonce = this.nonce;
                manifest.otpRunnerLogFile = OTP_RUNNER_LOG_FILE;
                manifest.otpVersion = isOtp2()
                    ? "2.x"
                    : "1.x";
                manifest.prefixLogUploadsWithInstanceId = true;
                manifest.statusFileLocation = String.format("%s/%s", "/var/log", OTP_RUNNER_STATUS_FILE);
                manifest.uploadOtpRunnerLogs = false;
                manifest.buildGraph = true;
                try {
                    if (deployment.feedVersionIds.size() > 0) {
                        // add OSM data
                        URL osmDownloadUrl = deployment.getUrlForOsmExtract();
                        if (osmDownloadUrl != null) {
                            addUriAsBaseFolderDownload(manifest, osmDownloadUrl.toString());
                        }

                        // add GTFS data
                        for (String feedVersionId : deployment.feedVersionIds) {
                            CustomFile gtfsFile = new CustomFile();
                            // OTP 2.x must have the string `gtfs` somewhere inside the filename, so prepend the filename
                            // with the string `gtfs-`.
                            gtfsFile.filename = String.format("gtfs-%s", feedVersionId);
                            gtfsFile.uri = S3Utils.getS3FeedUri(feedVersionId);
                            addCustomFileAsBaseFolderDownload(manifest, gtfsFile);
                        }
                    }
                } catch (MalformedURLException e) {
                    status.fail("Failed to create base folder download URLs!", e);
                    return;
                }
                // The graph stays on this machine for e2e tests.
                manifest.uploadGraph = false;
                manifest.uploadGraphBuildLogs = false;
                manifest.uploadGraphBuildReport = false;
                // A new OTP instance should not be started.
                // In E2E environments, there is already an OTP instance running in the background,
                // and the test emulates updating the existing router.
                manifest.runServer = false;

                // Write manifest to temp file (create dirs also if needed).
                String otpRunnerManifestFile = String.format("/tmp/%s/otp-runner-manifest.json", getTripPlannerString());
                File otpManifestFile = new File(otpRunnerManifestFile);
                if (otpManifestFile.exists()) {
                    otpManifestFile.delete();
                } else {
                    boolean mkdirSucceeded = otpManifestFile.getParentFile().mkdirs();
                    if (!mkdirSucceeded) {
                        status.fail("Failed to create directories for otp-runner E2E manifest.");
                        return;
                    }
                }
                otpManifestFile.createNewFile();
                try (
                    FileWriter fw =  new FileWriter(otpManifestFile)
                ) {
                    ObjectMapper mapper = new ObjectMapper();
                    mapper.setSerializationInclusion(JsonInclude.Include.NON_EMPTY);
                    fw.write(mapper.writeValueAsString(manifest));
                } catch (JsonProcessingException e) {
                    status.fail("Failed to create E2E manifest for otp-runner!", e);
                    return;
                }

                // Install otp-runner globally, as in EC2 startup scripts.
                // Assumes yarn is available, which is the case in E2E CI environment.
                Runtime.getRuntime().exec("yarn global add https://github.com/ibi-group/otp-runner.git");

                // Run otp-runner with the manifest produced earlier.
                Process p = Runtime.getRuntime().exec(String.format("otp-runner %s", otpRunnerManifestFile));
                p.waitFor();
                System.out.println(String.format("otp-runner exit code: %d", p.exitValue()));
            } catch (IOException | InterruptedException e) {
                e.printStackTrace();
            }
        }

        // If there are no OTP targets (i.e. we're only deploying to S3), we're done.
        if(otpServer.internalUrl != null) {
            // If we come to this point, there are internal URLs we need to deploy to (i.e., build graph over the wire).
            boolean sendOverWireSuccessful = buildGraphOverWire();
            if (!sendOverWireSuccessful) return;
            // Set baseUrl after success.
            status.baseUrl = otpServer.publicUrl;
        }

<<<<<<< HEAD
=======
        // Now that the build + deployment was successful, update Pelias
        if (deployment.peliasUpdate) {
            // Get log upload URI from deploy job
            AmazonS3URI logUploadS3URI = getS3FolderURI();

            // Execute the pelias update job and keep track of it
            PeliasUpdateJob peliasUpdateJob = new PeliasUpdateJob(owner, "Updating Custom Geocoder Database", deployment, logUploadS3URI);
            addNextJob(peliasUpdateJob);
        }

>>>>>>> adfad104
        status.completed = true;
    }

    /**
     * Obtains an EC2 client from the AWS Utils client manager that is applicable to this deploy job's AWS
     * configuration. It is important to obtain a client this way so that the client is assured to be valid in the event
     * that a client is obtained that has a session that eventually expires.
     */
    @JsonIgnore
    public AmazonEC2 getEC2ClientForDeployJob() throws CheckedAWSException {
        return EC2Utils.getEC2Client(otpServer.role, customRegion);
    }

    /**
     * Obtains an ELB client from the AWS Utils client manager that is applicable to this deploy job's AWS
     * configuration. It is important to obtain a client this way so that the client is assured to be valid in the event
     * that a client is obtained that has a session that eventually expires.
     */
    @JsonIgnore
    public AmazonElasticLoadBalancing getELBClientForDeployJob() throws CheckedAWSException {
        return EC2Utils.getELBClient(otpServer.role, customRegion);
    }

    /**
     * Obtains an S3 client from the AWS Utils client manager that is applicable to this deploy job's AWS
     * configuration. It is important to obtain a client this way so that the client is assured to be valid in the event
     * that a client is obtained that has a session that eventually expires.
     */
    @JsonIgnore
    public AmazonS3 getS3ClientForDeployJob() throws CheckedAWSException {
        return S3Utils.getS3Client(otpServer.role, customRegion);
    }

    /**
     * Upload to S3 the transit data bundle zip that contains GTFS zip files, OSM data, and config files.
     */
    private void uploadBundleToS3() throws InterruptedException, IOException, CheckedAWSException {
        AmazonS3URI uri = new AmazonS3URI(getS3BundleURI());
        String bucket = uri.getBucket();
        status.message = "Uploading bundle to " + getS3BundleURI();
        status.uploadingS3 = true;
        LOG.info("Uploading deployment {} to {}", deployment.name, uri.toString());
        // Use Transfer Manager so we can monitor S3 bundle upload progress.
        TransferManager transferManager = TransferManagerBuilder
            .standard()
            .withS3Client(getS3ClientForDeployJob())
            .build();
        final Upload uploadBundle = transferManager.upload(bucket, uri.getKey(), deploymentTempFile);
        uploadBundle.addProgressListener(
            (ProgressListener) progressEvent -> status.percentUploaded = uploadBundle.getProgress().getPercentTransferred()
        );
        uploadBundle.waitForCompletion();
        // Check if router config exists and upload as separate file using transfer manager. Note: this is because we
        // need the router-config separately from the bundle for EC2 instances that download the graph only.
        byte[] routerConfigAsBytes = deployment.generateRouterConfig();
        if (routerConfigAsBytes != null) {
            LOG.info("Uploading router-config.json to s3 bucket");
            // Write router config to temp file.
            File routerConfigFile = File.createTempFile("router-config", ".json");
            FileOutputStream out = new FileOutputStream(routerConfigFile);
            out.write(routerConfigAsBytes);
            out.close();
            // Upload router config.
            transferManager
                .upload(bucket, getS3FolderURI().getKey() + "/" + ROUTER_CONFIG_FILENAME, routerConfigFile)
                .waitForCompletion();
            // Delete temp file.
            routerConfigFile.delete();
        }
        // Shutdown the Transfer Manager, but don't shut down the underlying S3 client.
        // The default behavior for shutdownNow shut's down the underlying s3 client
        // which will cause any following s3 operations to fail.
        transferManager.shutdownNow(false);

        // copy to [name]-latest.zip
        String copyKey = getLatestS3BundleKey();
        CopyObjectRequest copyObjRequest = new CopyObjectRequest(bucket, uri.getKey(), uri.getBucket(), copyKey);
        getS3ClientForDeployJob().copyObject(copyObjRequest);
        LOG.info("Copied to s3://{}/{}", bucket, copyKey);
        LOG.info("Uploaded to {}", getS3BundleURI());
        status.update("Upload to S3 complete.", status.percentComplete + 10);
        status.uploadingS3 = false;
    }

    /**
     * Builds the OTP graph over wire, i.e., send the data over an HTTP POST request to boot/replace the existing graph
     * using the OTP Routers#buildGraphOverWire endpoint.
     */
    private boolean buildGraphOverWire() {
        // Send the deployment file over the wire to each OTP server.
        for (String rawUrl : otpServer.internalUrl) {
            status.message = "Deploying to " + rawUrl;
            status.uploading = true;
            LOG.info(status.message);

            URL url;
            try {
                url = new URL(rawUrl + "/routers/" + getRouterId());
            } catch (MalformedURLException e) {
                status.fail(String.format("Malformed deployment URL %s", rawUrl), e);
                return false;
            }

            // grab them synchronously, so that we only take down one OTP server at a time
            HttpURLConnection conn;
            try {
                conn = (HttpURLConnection) url.openConnection();
            } catch (IOException e) {
                status.fail(String.format("Unable to open URL of OTP server %s", url), e);
                return false;
            }

            conn.addRequestProperty("Content-Type", "application/zip");
            conn.setDoOutput(true);
            // graph build can take a long time but not more than an hour, I should think
            conn.setConnectTimeout(60 * 60 * 1000);
            conn.setFixedLengthStreamingMode(deploymentTempFile.length());

            // this makes it a post request so that we can upload our file
            WritableByteChannel post;
            try {
                post = Channels.newChannel(conn.getOutputStream());
            } catch (IOException e) {
                status.fail(String.format("Could not open channel to OTP server %s", url), e);
                return false;
            }

            // retrieveById the input file
            FileChannel input;
            try {
                input = new FileInputStream(deploymentTempFile).getChannel();
            } catch (FileNotFoundException e) {
                status.fail("Internal error: could not read dumped deployment!", e);
                return false;
            }

            try {
                conn.connect();
            } catch (IOException e) {
                status.fail(String.format("Unable to open connection to OTP server %s", url), e);
                return false;
            }

            // copy
            try {
                input.transferTo(0, Long.MAX_VALUE, post);
            } catch (IOException e) {
                status.fail(String.format("Unable to transfer deployment to server %s", url), e);
                return false;
            }

            try {
                post.close();
            } catch (IOException e) {
                status.fail(String.format("Error finishing connection to server %s", url), e);
                return false;
            }

            try {
                input.close();
            } catch (IOException e) {
                // do nothing
                LOG.warn("Could not close input stream for deployment file.");
            }

            status.uploading = false;

            // wait for the server to build the graph
            // TODO: timeouts?
            try {
                int code = conn.getResponseCode();
                if (code != HttpURLConnection.HTTP_CREATED) {
                    // Get input/error stream from connection response.
                    InputStream stream = code < HttpURLConnection.HTTP_BAD_REQUEST
                        ? conn.getInputStream()
                        : conn.getErrorStream();
                    String response;
                    try (Scanner scanner = new Scanner(stream)) {
                        scanner.useDelimiter("\\Z");
                        response = scanner.next();
                    }
                    status.fail(String.format("Got response code %d from server due to %s", code, response));
                    // Skip deploying to any other servers.
                    // There is no reason to take out the rest of the servers, it's going to have the same result.
                    return false;
                }
            } catch (IOException e) {
                status.fail(String.format("Could not finish request to server %s", url), e);
            }

            status.numServersCompleted++;
            tasksCompleted++;
            status.percentComplete = 100.0 * (double) tasksCompleted / totalTasks;
        }
        return true;
    }

    private String getS3BundleURI() {
        return joinToS3FolderUri("bundle.zip");
    }

    private String  getLatestS3BundleKey() {
        String name = StringUtils.getCleanName(deployment.parentProject().name.toLowerCase());
        return String.format("%s/%s/%s-latest.zip", bundlePrefix, deployment.projectId, name);
    }

    @Override
    public void jobFinished () {
        // Delete temp file containing OTP deployment (OSM extract and GTFS files) so that the server's disk storage
        // does not fill up.
        if (deployType.equals(DeployType.REPLACE) && deploymentTempFile != null) {
            boolean deleted = deploymentTempFile.delete();
            if (!deleted) {
                LOG.error("Deployment {} not deleted! Disk space in danger of filling up.", deployment.id);
            }
        }
        String message;
        // FIXME: For some reason status duration is not getting set properly in MonitorableJob.
        status.duration = System.currentTimeMillis() - status.startTime;
        // persist value on most recently fetched deployment as there could have been changes to the deployment
        // before this point
        Deployment latestDeployment = Persistence.deployments.getById(deployment.id);
        if (!status.error) {
            // Update status with successful completion state only if no error was encountered.
            status.completeSuccessfully("Deployment complete!");
            // Store the target server in the deployedTo field and set last deployed time.
            LOG.info("Updating deployment target and deploy time.");
            latestDeployment.deployedTo = otpServer.id;
            long durationMinutes = TimeUnit.MILLISECONDS.toMinutes(status.duration);
            message = String.format("%s successfully deployed %s to %s in %s minutes.", owner.getEmail(), deployment.name, otpServer.publicUrl, durationMinutes);
        } else {
            message = String.format("WARNING: Deployment %s failed to deploy to %s. Error: %s", deployment.name, otpServer.publicUrl, status.message);
        }
        // Unconditionally add deploy summary. If the job fails, we should still record the summary.
        latestDeployment.deployJobSummaries.add(0, new DeploySummary(this));
        Persistence.deployments.replace(deployment.id, latestDeployment);
        // Send notification to those subscribed to updates for the deployment.
        NotifyUsersForSubscriptionJob.createNotification("deployment-updated", deployment.id, message);
        startAnotherAutoDeploymentIfNeeded();
    }

    /**
     * Checks if there is a need to start a new auto-deploy job. A new FetchSingleFeedJob could be started after the
     * AutoDeployJob has made sure no fetching jobs exist and the DeployJob has started. Therefore this new feed version
     * wouldn't result in a new DeployJob getting kicked off since there was already one running.
     */
    private void startAnotherAutoDeploymentIfNeeded() {
        Project project = deployment.parentProject();
        Set<String> pinnedFeedVersionIds = new HashSet<>(deployment.pinnedfeedVersionIds);

        // don't auto-deploy if an error occurred with this deployment
        boolean shouldStartAnotherAutoDeployment = !status.error &&
            // make sure deployment is enabled for data tools. Not sure how we'd get this far if it weren't...
            DataManager.isModuleEnabled("deployment") &&
            // make sure auto-deployment is enabled for the project
            project.autoDeployTypes.size() > 0 &&
            // check if there are any non-pinned feed versions newer than existing ones
            deployment.feedVersionIds.stream()
                .anyMatch(feedVersionId -> {
                    // don't check pinned feed versions for a more recent feed version from the feed source
                    if (pinnedFeedVersionIds.contains(feedVersionId)) {
                        return false;
                    }

                    // get the latest feed version (it could be null)
                    FeedVersion latest = Persistence.feedVersions.getById(feedVersionId)
                        .parentFeedSource()
                        .retrieveLatest();
                    // return true if the latest feed version was created after the last time an auto-deploy job
                    // completed for the project. This means there is at least one new feed version that hasn't
                    // yet been auto deployed that must have been created while this deploy job ran.
                    return latest != null && latest.dateCreated.after(project.lastAutoDeploy);
                });

        if (shouldStartAnotherAutoDeployment) {
            // newer feed versions exist! Start a new auto-deploy job.
            JobUtils.heavyExecutor.execute(new AutoDeployJob(deployment.parentProject(), owner));
        } else {
            LOG.info("No need to start another auto-deployment");
        }
    }

    /**
     * Start up EC2 instances as trip planning servers running on the provided ELB. If the graph build and run config are
     * different, this method will start a separate graph building instance (generally a short-lived, high-powered EC2
     * instance) that terminates after graph build completion and is replaced with long-lived, smaller instances.
     * Otherwise, it will simply use the graph build instance as a long-lived instance. After monitoring the server
     * statuses and verifying that they are running, the previous EC2 instances assigned to the ELB are removed and
     * terminated.
     */
    private void replaceEC2Servers() {
        // Before starting any instances, validate the EC2 configuration to save time down the road (e.g., if a config
        // issue were encountered after a long graph build).
        status.message = "Validating AWS config";
        try {
            EC2ValidationResult ec2ValidationResult = otpServer.validateEC2Config();
            if (!ec2ValidationResult.isValid()) {
                status.fail(ec2ValidationResult.getMessage(), ec2ValidationResult.getException());
                return;
            }
            S3Utils.verifyS3WritePermissions(S3Utils.getS3Client(otpServer), otpServer.s3Bucket);
        } catch (Exception e) {
            status.fail("An error occurred while validating the AWS configuration", e);
            return;
        }
        try {
            // Track any previous instances running for the server we're deploying to in order to de-register and
            // terminate them later.
            List<EC2InstanceSummary> previousInstances = null;
            try {
                previousInstances = otpServer.retrieveEC2InstanceSummaries();
            } catch (CheckedAWSException e) {
                status.fail("Failed to retrieve previously running EC2 instances!", e);
                return;
            }
            // Track new instances that should be added to target group once the deploy job is completed.
            List<Instance> newInstancesForTargetGroup = new ArrayList<>();
            // Initialize recreate build image job and executor in case they're needed below.
            ExecutorService recreateBuildImageExecutor = null;
            RecreateBuildImageJob recreateBuildImageJob = null;
            // First start graph-building instance and wait for graph to successfully build.
            if (!deployType.equals(DeployType.USE_PREBUILT_GRAPH)) {
                status.message = "Starting up graph building EC2 instance";
                List<Instance> graphBuildingInstances = startEC2Instances(1, false);
                // Exit if an error was encountered.
                if (status.error || graphBuildingInstances.size() == 0) {
                    terminateInstances(graphBuildingInstances);
                    return;
                }
                status.message = "Waiting for graph build to complete...";
                MonitorServerStatusJob monitorGraphBuildServer = new MonitorServerStatusJob(
                    owner,
                    this,
                    graphBuildingInstances.get(0),
                    false
                );
                // Run job synchronously because nothing else can be accomplished while the graph build is underway.
                monitorGraphBuildServer.run();

                if (monitorGraphBuildServer.status.error) {
                    // If an error occurred while monitoring the initial server, fail this job and instruct user to inspect
                    // build logs.
                    status.fail("Error encountered while building graph. Inspect build logs.");
                    terminateInstances(graphBuildingInstances);
                    return;
                }

                status.update("Graph build is complete!", 40);
                // If only building graph, terminate the graph building instance and then mark the job as finished. We
                // do not want to proceed with the rest of the job which would shut down existing servers running for
                // the deployment.
                if (deployment.buildGraphOnly) {
                    if (terminateInstances(graphBuildingInstances)) {
                        status.update("Graph build is complete!", 100);
                    }
                    return;
                }

                // Check if a new image of the instance with the completed graph build should be created.
                if (otpServer.ec2Info.recreateBuildImage) {
                    // Create a graph build image in a new thread, so that the remaining servers can be booted
                    // up simultaneously.
                    recreateBuildImageJob = new RecreateBuildImageJob(
                        this,
                        owner,
                        graphBuildingInstances
                    );
                    recreateBuildImageExecutor = Executors.newSingleThreadExecutor();
                    recreateBuildImageExecutor.execute(recreateBuildImageJob);
                }
                // Check whether the graph build instance type or AMI ID is different from the non-graph building type.
                // If so, update the number of servers remaining to the total amount of servers that should be started
                // and, if no recreate build image job is in progress, terminate the graph building instance.
                if (otpServer.ec2Info.hasSeparateGraphBuildConfig()) {
                    // different instance type and/or ami exists for graph building, so update the number of instances
                    // to start up to be the full amount of instances.
                    status.numServersRemaining = Math.max(otpServer.ec2Info.instanceCount, 1);
                    if (!otpServer.ec2Info.recreateBuildImage) {
                        // the build image should not be recreated, so immediately terminate the graph building
                        // instance. If image recreation is enabled, the graph building instance is terminated at the
                        // end of the RecreateBuildImageJob.
                        if (!terminateInstances(graphBuildingInstances)) {
                            // failed to terminate graph building instance
                            return;
                        }
                    }
                } else {
                    // The graph build configuration is identical to the run config, so keep the graph building instance
                    // on and add it to the list of running instances.
                    newInstancesForTargetGroup.addAll(graphBuildingInstances);
                    status.numServersRemaining = otpServer.ec2Info.instanceCount <= 0
                        ? 0
                        : otpServer.ec2Info.instanceCount - 1;
                }
            }
            status.update("Starting server instances", 50);
            // Spin up remaining servers which will download the graph from S3.
            List<MonitorServerStatusJob> remainingServerMonitorJobs = new ArrayList<>();
            List<Instance> remainingInstances = new ArrayList<>();
            if (status.numServersRemaining > 0) {
                // Spin up remaining EC2 instances.
                status.message = String.format("Spinning up remaining %d instance(s).", status.numServersRemaining);
                remainingInstances.addAll(startEC2Instances(status.numServersRemaining, true));
                if (remainingInstances.size() == 0 || status.error) {
                    terminateInstances(remainingInstances);
                    return;
                }
                status.message = String.format(
                    "Waiting for %d remaining instance(s) to start OTP server.",
                    status.numServersRemaining
                );
                // Create new thread pool to monitor server setup so that the servers are monitored in parallel.
                ExecutorService service = Executors.newFixedThreadPool(status.numServersRemaining);
                for (Instance instance : remainingInstances) {
                    // Note: new instances are added
                    MonitorServerStatusJob monitorServerStatusJob = new MonitorServerStatusJob(
                        owner,
                        this,
                        instance,
                        true
                    );
                    remainingServerMonitorJobs.add(monitorServerStatusJob);
                    service.submit(monitorServerStatusJob);
                }
                // Shutdown thread pool once the jobs are completed and wait for its termination. Once terminated, we can
                // consider the servers up and running (or they have failed to initialize properly).
                service.shutdown();
                service.awaitTermination(4, TimeUnit.HOURS);
            }
            // Check if any of the monitor jobs encountered any errors and terminate the job's associated instance.
            int numFailedInstances = 0;
            for (MonitorServerStatusJob job : remainingServerMonitorJobs) {
                if (job.status.error) {
                    numFailedInstances++;
                    String id = job.getInstanceId();
                    LOG.warn("Error encountered while monitoring server {}. Terminating.", id);
                    remainingInstances.removeIf(instance -> instance.getInstanceId().equals(id));
                    try {
                        // terminate instance without failing overall deploy job. That happens later.
                        EC2Utils.terminateInstances(getEC2ClientForDeployJob(), id);
                    } catch (Exception e){
                        job.status.message = String.format(
                            "%s During job cleanup, the instance was not properly terminated!",
                            job.status.message
                        );
                    }
                }
            }
            // Add all servers that did not encounter issues to list for registration with ELB.
            newInstancesForTargetGroup.addAll(remainingInstances);
            // Fail deploy job if no instances are running at this point (i.e., graph builder instance has shut down
            // and the graph loading instance(s) failed to load graph successfully).
            if (newInstancesForTargetGroup.size() == 0) {
                status.fail("Job failed because no running instances remain.");
            } else {
                // Deregister and terminate previous EC2 servers running that were associated with this server.
                if (deployType.equals(DeployType.REPLACE)) {
                    List<String> previousInstanceIds = previousInstances.stream().filter(instance -> "running".equals(instance.state.getName()))
                        .map(instance -> instance.instanceId).collect(Collectors.toList());
                    // If there were previous instances assigned to the server, deregister/terminate them (now that the new
                    // instances are up and running).
                    if (previousInstanceIds.size() > 0) {
                        boolean previousInstancesTerminated = EC2Utils.deRegisterAndTerminateInstances(
                            otpServer.role,
                            otpServer.ec2Info.targetGroupArn,
                            customRegion,
                            previousInstanceIds
                        );
                        // If there was a problem during de-registration/termination, notify via status message.
                        if (!previousInstancesTerminated) {
                            failJobWithAppendedMessage(String.format(
                                "Server setup is complete! (WARNING: Could not terminate previous EC2 instances: %s",
                                previousInstanceIds
                            ));
                        }
                    }
                }
                if (numFailedInstances > 0) {
                    failJobWithAppendedMessage(String.format(
                        "%d instances failed to properly start.",
                        numFailedInstances
                    ));
                }
            }
            // Wait for a recreate graph build job to complete if one was started. This must always occur even if the
            // job has already been failed in order to shutdown the recreateBuildImageExecutor.
            if (recreateBuildImageExecutor != null) {
                // store previous message in case of a previous failure.
                String previousMessage = status.message;
                status.update("Waiting for recreate graph building image job to complete", 95);
                while (!recreateBuildImageJob.status.completed) {
                    try {
                        // wait 1 second
                        Thread.sleep(1000);
                    } catch (InterruptedException e) {
                        recreateBuildImageJob.status.fail("An error occurred with the parent DeployJob", e);
                        status.message = previousMessage;
                        failJobWithAppendedMessage(
                            "An error occurred while waiting for the graph build image to be recreated",
                            e
                        );
                        break;
                    }
                }
                recreateBuildImageExecutor.shutdown();
            }
            if (!status.error) {
                // Job is complete.
                status.completeSuccessfully("Server setup is complete!");
            }
        } catch (Exception e) {
            LOG.error("Could not deploy to EC2 server", e);
            status.fail("Could not deploy to EC2 server", e);
        }
    }

    /**
     * Start the specified number of EC2 instances based on the {@link OtpServer#ec2Info}.
     * @param count number of EC2 instances to start
     * @return a list of the instances is returned once the public IP addresses have been assigned
     */
    private List<Instance> startEC2Instances(int count, boolean graphAlreadyBuilt) {
        // Create user data to instruct the ec2 instance to do stuff at startup.
        createAndUploadManifestAndConfigs(graphAlreadyBuilt);
        String userData = constructUserData(graphAlreadyBuilt);
        // Failure was encountered while constructing user data.
        if (userData == null) {
            // Fail job if it is not already failed.
            if (!status.error) status.fail("Error constructing EC2 user data.");
            return Collections.EMPTY_LIST;
        }
        // The subnet ID should only change if starting up a server in some other AWS account. This is not
        // likely to be a requirement.
        // Define network interface so that a public IP can be associated with server.
        InstanceNetworkInterfaceSpecification interfaceSpecification = new InstanceNetworkInterfaceSpecification()
                .withSubnetId(otpServer.ec2Info.subnetId)
                .withAssociatePublicIpAddress(true)
                .withGroups(otpServer.ec2Info.securityGroupId)
                .withDeviceIndex(0);
        // Pick proper ami depending on whether graph is being built and what is defined.
        String amiId = otpServer.ec2Info.getAmiId(graphAlreadyBuilt);
        // Verify that AMI is correctly defined.
        boolean amiIdValid;
        Exception amiCheckException = null;
        try {
            amiIdValid = amiId != null && EC2Utils.amiExists(getEC2ClientForDeployJob(), amiId);
        } catch (Exception e) {
            amiIdValid = false;
            amiCheckException = e;
        }

        if (!amiIdValid) {
            status.fail(
                String.format(
                    "AMI ID (%s) is missing or bad. Check the deployment settings or the default value in the app config at %s",
                    amiId,
                    EC2Utils.AMI_CONFIG_PATH
                ),
                amiCheckException
            );
            return Collections.EMPTY_LIST;
        }

        // Pick proper instance type depending on whether graph is being built and what is defined.
        String instanceType = otpServer.ec2Info.getInstanceType(graphAlreadyBuilt);
        // Verify that instance type is correctly defined.
        try {
            InstanceType.fromValue(instanceType);
        } catch (IllegalArgumentException e) {
            status.fail(String.format(
                "Instance type (%s) is bad. Check the deployment settings. The default value is %s",
                instanceType,
                EC2Utils.DEFAULT_INSTANCE_TYPE
            ), e);
            return Collections.EMPTY_LIST;
        }
        status.message = String.format("Starting up %d new instance(s) to run OTP", count);
        RunInstancesRequest runInstancesRequest = new RunInstancesRequest()
                .withNetworkInterfaces(interfaceSpecification)
                .withInstanceType(instanceType)
                // TODO: Optimize for EBS to support large systems like NYSDOT.
                //  This may incur additional costs and may need to be replaced with some other setting
                //  if it is proves too expensive. However, it may be the easiest way to resolve the
                //  issue where downloading a graph larger than 3GB slows to a halt.
                .withEbsOptimized(EBS_OPTIMIZED)
                .withMinCount(count)
                .withMaxCount(count)
                .withIamInstanceProfile(new IamInstanceProfileSpecification().withArn(otpServer.ec2Info.iamInstanceProfileArn))
                .withImageId(amiId)
                .withKeyName(otpServer.ec2Info.keyName)
                // This will have the instance terminate when it is shut down.
                .withInstanceInitiatedShutdownBehavior("terminate")
                .withUserData(Base64.encodeBase64String(userData.getBytes()));
        List<Instance> instances;
        try {
            // attempt to start the instances. Sometimes, AWS does not have enough availability of the desired instance
            // type and can throw an error at this point.
            instances = getEC2ClientForDeployJob().runInstances(runInstancesRequest).getReservation().getInstances();
        } catch (Exception e) {
            status.fail(String.format("DeployJob failed due to a problem with AWS: %s", e.getMessage()), e);
            return Collections.EMPTY_LIST;
        }

        status.message = "Waiting for instance(s) to start";
        List<String> instanceIds = EC2Utils.getIds(instances);
        Set<String> instanceIpAddresses = new HashSet<>();
        // Wait so that create tags request does not fail because instances not found.
        try {
            Waiter<DescribeInstanceStatusRequest> waiter = getEC2ClientForDeployJob().waiters().instanceStatusOk();
            long beginWaiting = System.currentTimeMillis();
            waiter.run(new WaiterParameters<>(new DescribeInstanceStatusRequest().withInstanceIds(instanceIds)));
            LOG.info("Instance status is OK after {} ms", (System.currentTimeMillis() - beginWaiting));
        } catch (Exception e) {
            status.fail("Waiter for instance status check failed. You may need to terminate the failed instances.", e);
            return Collections.EMPTY_LIST;
        }
        for (Instance instance : instances) {
            // Note: The public IP addresses will likely be null at this point because they take a few seconds to
            // initialize.
            String serverName = String.format("%s %s (%s) %d %s", deployment.tripPlannerVersion, deployment.name, dateString, serverCounter++, graphAlreadyBuilt ? "clone" : "builder");
            LOG.info("Creating tags for new EC2 instance {}", serverName);
            try {
                getEC2ClientForDeployJob().createTags(new CreateTagsRequest()
                        .withTags(new Tag("Name", serverName))
                        .withTags(new Tag("projectId", deployment.projectId))
                        .withTags(new Tag("deploymentId", deployment.id))
                        .withTags(new Tag("jobId", this.jobId))
                        .withTags(new Tag("serverId", otpServer.id))
                        .withTags(new Tag("routerId", getRouterId()))
                        .withTags(new Tag("user", retrieveEmail()))
                        .withResources(instance.getInstanceId())
                );
            } catch (Exception e) {
                status.fail("Failed to create tags for instances.", e);
                return instances;
            }
        }
        // Wait up to 10 minutes for IP addresses to be available.
        TimeTracker ipCheckTracker = new TimeTracker(10, TimeUnit.MINUTES);
        // Store the instances with updated IP addresses here.
        List<Instance> updatedInstances = new ArrayList<>();
        Filter instanceIdFilter = new Filter("instance-id", instanceIds);
        // While all of the IPs have not been established, keep checking the EC2 instances, waiting a few seconds between
        // each check.
        String ipCheckMessage = "Checking that public IP address(es) have initialized for EC2 instance(s).";
        status.message = ipCheckMessage;
        while (instanceIpAddresses.size() < instances.size()) {
            LOG.info(ipCheckMessage);
            // Check that all of the instances have public IPs.
            List<Instance> instancesWithIps;
            try {
                instancesWithIps = EC2Utils.fetchEC2Instances(
                    getEC2ClientForDeployJob(),
                    instanceIdFilter
                );
            } catch (Exception e) {
                status.fail(
                    "Failed while waiting for public IP addresses to be assigned to new instance(s)!",
                    e
                );
                return updatedInstances;
            }
            for (Instance instance : instancesWithIps) {
                String publicIp = instance.getPublicIpAddress();
                // If IP has been found, store the updated instance and IP.
                if (publicIp != null) {
                    instanceIpAddresses.add(publicIp);
                    updatedInstances.add(instance);
                }
            }

            try {
                int sleepTimeMillis = 10000;
                LOG.info("Waiting {} seconds to perform another public IP address check...", sleepTimeMillis / 1000);
                Thread.sleep(sleepTimeMillis);
            } catch (InterruptedException e) {
                e.printStackTrace();
            }
            if (ipCheckTracker.hasTimedOut()) {
                status.fail("Job timed out due to public IP assignment taking longer than ten minutes!");
                return updatedInstances;
            }
        }
        LOG.info("Public IP addresses have all been assigned. {}", String.join(",", instanceIpAddresses));
        return updatedInstances;
    }

    /**
     * Attempts to terminate the provided instances. If the instances failed to terminate properly, the deploy job is
     * failed. Returns true if the instances terminated successfully. Returns false if instance termination encountered
     * an error and adds to the status message as needed.
     */
    private boolean terminateInstances(List<Instance> instances) {
        TerminateInstancesResult terminateInstancesResult;
        try {
            terminateInstancesResult = EC2Utils.terminateInstances(getEC2ClientForDeployJob(), instances);
        } catch (Exception e) {
            failJobWithAppendedMessage(
                "During job cleanup, an instance was not properly terminated!",
                e
            );
            return false;
        }

        // verify that all instances have terminated
        boolean allInstancesTerminatedProperly = true;
        for (InstanceStateChange terminatingInstance : terminateInstancesResult.getTerminatingInstances()) {
            // instance state code == 32 means the instance is preparing to be terminated.
            // instance state code == 48 means it has been terminated.
            int instanceStateCode = terminatingInstance.getCurrentState().getCode();
            if (instanceStateCode != 32 && instanceStateCode != 48) {
                failJobWithAppendedMessage(
                    String.format("Instance %s failed to properly terminate!", terminatingInstance.getInstanceId())
                );
                allInstancesTerminatedProperly = false;
            }
        }
        return allInstancesTerminatedProperly;
    }

    /**
     * Helper for ${@link DeployJob#failJobWithAppendedMessage(String, Exception)} that doesn't take an exception
     * argument.
     */
    private void failJobWithAppendedMessage(String appendedMessage) {
        failJobWithAppendedMessage(appendedMessage, null);
    }

    /**
     * If the status already has been marked as having errored out, the given message will be appended to the current
     * message, but the given Exception is not added to the status Exception. Otherwise, the status message is set to the
     * given message contents and the job is marked as failed with the given Exception.
     */
    private void failJobWithAppendedMessage(String appendedMessage, Exception e) {
        if (status.error) {
            status.message = String.format("%s %s", status.message, appendedMessage);
        } else {
            status.fail(appendedMessage, e);
        }
    }

    /**
     * @return the router ID for this deployment (defaults to "default")
     */
    private String getRouterId() {
        return deployment.routerId == null ? "default" : deployment.routerId;
    }

    /**
     * Construct the otp-runner manifest and then upload it to AWS S3. Also upload the build or server config to S3 as
     * needed.
     *
     * @param graphAlreadyBuilt whether or not the graph has already been built
     */
    public OtpRunnerManifest createAndUploadManifestAndConfigs(boolean graphAlreadyBuilt) {
        String jarName = getJarName();
        String s3JarUri = getS3JarUri(jarName);
        if (!s3JarUriIsValid(s3JarUri)) {
            return null;
        }
        // create otp-runner config file
        OtpRunnerManifest manifest = new OtpRunnerManifest();
        // add common settings
        manifest.baseFolder = String.format("/var/%s/graphs", getTripPlannerString());
        manifest.baseFolderDownloads = new ArrayList<>();
        manifest.graphObjUri = getS3GraphUri();
        manifest.jarFile = getJarFileOnInstance();
        manifest.jarUri = s3JarUri;
        manifest.nonce = this.nonce;
        // This must be added here because logging starts immediately before defaults are set while validating the
        // manifest
        manifest.otpRunnerLogFile = OTP_RUNNER_LOG_FILE;
        manifest.otpVersion = isOtp2()
            ? "2.x"
            : "1.x";
        manifest.prefixLogUploadsWithInstanceId = true;
        manifest.serverStartupTimeoutSeconds = 3300;
        manifest.s3UploadPath = getS3FolderURI().toString();
        manifest.statusFileLocation = String.format("%s/%s", EC2_WEB_DIR, OTP_RUNNER_STATUS_FILE);
        manifest.uploadOtpRunnerLogs = true;
        // add settings applicable to current instance. Two different manifest files are generated when deploying with
        // different instance types for graph building vs server running
        if (!graphAlreadyBuilt) {
            // settings when graph building needs to happen
            manifest.buildGraph = true;
            try {
                if (deployment.feedVersionIds.size() > 0) {
                    // add OSM data
                    URL osmDownloadUrl = deployment.getUrlForOsmExtract();
                    if (osmDownloadUrl != null) {
                        addUriAsBaseFolderDownload(manifest, osmDownloadUrl.toString());
                    }

                    // add GTFS data
                    for (String feedVersionId : deployment.feedVersionIds) {
                        CustomFile gtfsFile = new CustomFile();
                        // OTP 2.x must have the string `gtfs` somewhere inside the filename, so prepend the filename
                        // with the string `gtfs-`.
                        gtfsFile.filename = String.format("gtfs-%s", feedVersionId);
                        gtfsFile.uri = S3Utils.getS3FeedUri(feedVersionId);
                        addCustomFileAsBaseFolderDownload(manifest, gtfsFile);
                    }
                }
            } catch (MalformedURLException e) {
                status.fail("Failed to create base folder download URLs!", e);
                return null;
            }
            if (
                !addStringContentsAsBaseFolderDownload(
                    manifest,
                    BUILD_CONFIG_FILENAME,
                    deployment.generateBuildConfigAsString()
                )
            ) {
                return null;
            }
            manifest.uploadGraph = true;
            manifest.uploadGraphBuildLogs = true;
            manifest.uploadGraphBuildReport = true;
            boolean buildGraphOnly = deployment.buildGraphOnly || otpServer.ec2Info.hasSeparateGraphBuildConfig();
            if (buildGraphOnly) {
                // This instance should be ran to only build the graph
                manifest.runServer = false;
            } else {
                // This instance will both run a graph and start the OTP server
                if (
                    !addStringContentsAsBaseFolderDownload(
                        manifest,
                        ROUTER_CONFIG_FILENAME,
                        deployment.generateRouterConfigAsString()
                    )
                ) {
                    return null;
                }
                routerConfigUploaded = true;
                manifest.runServer = true;
                manifest.uploadServerStartupLogs = true;
            }

            // add any extra files that should be downloaded based on whether this manifest is for graph building only
            for (CustomFile customFile : deployment.customFiles) {
                if (customFile.useDuringBuild || (!buildGraphOnly && customFile.useDuringServe)) {
                    addCustomFileAsBaseFolderDownload(manifest, customFile);
                }
            }
        } else {
            // This instance will only start the OTP server with a prebuilt graph
            manifest.buildGraph = false;
            addUriAsBaseFolderDownload(manifest, getRouterConfigS3Uri());
            if (!routerConfigUploaded) {
                if (!uploadStringToS3File(ROUTER_CONFIG_FILENAME, deployment.generateRouterConfigAsString())) {
                    return null;
                }
                routerConfigUploaded = true;
            }
            manifest.runServer = true;
            manifest.uploadServerStartupLogs = true;

            // add any extra files that should be downloaded while running the server
            for (CustomFile customFile : deployment.customFiles) {
                if (customFile.useDuringServe) {
                    addCustomFileAsBaseFolderDownload(manifest, customFile);
                }
            }
        }

        // upload otp-runner manifest to s3
        try {
            ObjectMapper mapper = new ObjectMapper();
            mapper.setSerializationInclusion(JsonInclude.Include.NON_EMPTY);
            if (
                !uploadStringToS3File(
                    getOtpRunnerManifestS3Filename(graphAlreadyBuilt),
                    mapper.writeValueAsString(manifest)
                )
            ) {
                return null;
            }
        } catch (JsonProcessingException e) {
            status.fail("Failed to create manifest for otp-runner!", e);
            return null;
        }
        return manifest;
    }

    /**
     * Adds a custom file as a base folder download. If the custom file has non-null contents, then those contents will
     * be uploaded to AWS S3 and that corresponding AWS S3 URI will be added to the list of base folder downloads. If
     * the custom file has a non-null uri, then it is assumed that the AWS S3 Object already exists. This returns true
     * if uploading to AWS S3 went ok or there was a URI for the custom file.
     */
    private boolean addCustomFileAsBaseFolderDownload(OtpRunnerManifest manifest, CustomFile customFile) {
        OtpRunnerBaseFolderDownload downloadTask = new OtpRunnerBaseFolderDownload();
        downloadTask.name = customFile.filename;

        // check if there is a string as the contents. If this is the case, an upload to s3 will be needed.
        if (customFile.contents != null) {
            // fail the job when a filename is missing if there are contents
            if (org.apache.commons.lang3.StringUtils.isEmpty(customFile.filename)) {
                status.fail("Failed to process a custom file with a missing filename!");
                return false;
            }
            // includes contents, upload them to s3
            return addStringContentsAsBaseFolderDownload(
                manifest,
                customFile.filename,
                customFile.contents
            );
        } else if (customFile.uri != null) {
            // has a URL, add that and return true
            downloadTask.uri = customFile.uri;
            manifest.baseFolderDownloads.add(downloadTask);
            return true;
        } else {
            status.fail(String.format("Failed to upload custom file %s", customFile));
            return false;
        }
    }

    /**
     * Adds a new base folder download task with just the url. Renaming the file to something else is not important
     * or not needed for OTP to properly recognize the file.
     */
    private void addUriAsBaseFolderDownload(OtpRunnerManifest manifest, String uri) {
        OtpRunnerBaseFolderDownload downloadTask = new OtpRunnerBaseFolderDownload();
        downloadTask.uri = uri;
        manifest.baseFolderDownloads.add(downloadTask);
    }

    /**
     * Uploads the given contents to AWS S3 and adds the resulting S3 URL to the otp-runner manifest's
     * baseFolderDownloads field. Returns true if the upload to S3 was successful.
     */
    private boolean addStringContentsAsBaseFolderDownload(OtpRunnerManifest manifest, String filename, String contents) {
        OtpRunnerBaseFolderDownload downloadTask = new OtpRunnerBaseFolderDownload();
        downloadTask.uri = joinToS3FolderUri(filename);
        manifest.baseFolderDownloads.add(downloadTask);
        return uploadStringToS3File(filename, contents);
    }

    /**
     * Construct the user data script (as string) that should be provided to the AMI and executed upon EC2 instance
     * startup.
     */
    public String constructUserData(boolean graphAlreadyBuilt) {
        String otpRunnerManifestS3FilePath = joinToS3FolderUri(getOtpRunnerManifestS3Filename(graphAlreadyBuilt));
        String otpRunnerManifestFileOnInstance = String.format(
            "/var/%s/otp-runner-manifest.json",
            getTripPlannerString()
        );

        List<String> lines = new ArrayList<>();
        lines.add("#!/bin/bash");
        // NOTE: user data output is logged to `/var/log/cloud-init-output.log` automatically with ec2 instances
        // Add some items to the $PATH as the $PATH with user-data scripts differs from the ssh $PATH.
        lines.add("export PATH=\"$PATH:/home/ubuntu/.yarn/bin\"");
        lines.add(String.format("export PATH=\"$PATH:/home/ubuntu/.nvm/versions/node/%s/bin\"", NODE_VERSION));
        // Remove previous files that might have been created during an Image creation
        Arrays.asList(
            String.join("/", EC2_WEB_DIR, OTP_RUNNER_STATUS_FILE),
            otpRunnerManifestFileOnInstance,
            getJarFileOnInstance(),
            OTP_RUNNER_LOG_FILE,
            "/var/log/otp-build.log",
            "/var/log/otp-server.log"
        ).forEach(file -> lines.add(String.format("rm %s || echo '' > /dev/null", file)));

        // download otp-runner manifest
        lines.add(String.format("aws s3 cp %s %s", otpRunnerManifestS3FilePath, otpRunnerManifestFileOnInstance));
        // install otp-runner as a global package thus enabling use of the otp-runner command
        // This will install that latest version of otp-runner from the configured github branch. otp-runner is not yet
        // published as an npm package.
        lines.add(String.format("yarn global add https://github.com/ibi-group/otp-runner.git#%s", OTP_RUNNER_BRANCH));
        // execute otp-runner
        lines.add(String.format("otp-runner %s", otpRunnerManifestFileOnInstance));
        // Return the entire user data script as a single string.
        return String.join("\n", lines);
    }

    /**
     * Return the appropriate otp-runner manifest filename. Two different manifest files are generated when deploying
     * with different instance types for graph building vs server running.
     */
    private String getOtpRunnerManifestS3Filename(boolean graphAlreadyBuilt) {
        return graphAlreadyBuilt ? "otp-runner-server-only-manifest.json" : "otp-runner-graph-build-manifest.json";
    }

    /**
     * Upload a file into the relative path with the given contents
     *
     * @param filename The filename to create in the jobRelativePath S3 directory
     * @param contents The contents to put into the filename
     * @return
     */
    private boolean uploadStringToS3File(String filename, String contents) {
        // if doing this during a dryRun (used only during testing), immediately return true and don't actually upload
        // to S3
        if (dryRun) return true;
        status.message = String.format("uploading %s to S3", filename);
        try {
            getS3ClientForDeployJob().putObject(s3Bucket, String.format("%s/%s", jobRelativePath, filename), contents);
        } catch (Exception e) {
            status.fail(String.format("Failed to upload file %s", filename), e);
            return false;
        }
        return true;
    }

    /**
     * Return the appropriate path to the jar file on the EC2 instance.
     */
    private String getJarFileOnInstance() {
        return String.format("/opt/%s/%s", getTripPlannerString(), getJarName());
    }

    /**
     * Return the appropriate jar name to use for the deployment.
     */
    private String getJarName() {
        String jarName = deployment.otpVersion;
        if (jarName == null) {
            // If there is no version specified, use the default (and persist value).
            jarName = DEFAULT_OTP_VERSION;
            // persist value on most recently fetched deployment as there could have been changes to the deployment
            // before this point
            Deployment latestDeployment = Persistence.deployments.getById(deployment.id);
            latestDeployment.otpVersion = jarName;
            Persistence.deployments.replace(deployment.id, latestDeployment);
        }
        return jarName;
    }

    /**
     * Construct URL for trip planner jar
     */
    private String getS3JarUri(String jarName) {
        String s3JarKey = jarName + ".jar";
        return String.join("/", OTP_REPO_URL, s3JarKey);
    }

    /**
     * Checks if an AWS S3 url is valid by making a HTTP HEAD request and returning true if the request succeeded.
     */
    private boolean s3JarUriIsValid(String s3JarUri) {
        try {
            final URL url = new URL(s3JarUri);
            HttpURLConnection httpURLConnection = (HttpURLConnection) url.openConnection();
            httpURLConnection.setRequestMethod("HEAD");
            int responseCode = httpURLConnection.getResponseCode();
            if (responseCode != HttpStatus.OK_200) {
                status.fail(String.format("Requested trip planner jar does not exist at %s", s3JarUri));
                return false;
            }
        } catch (IOException e) {
            status.fail(String.format("Error checking for trip planner jar: %s", s3JarUri));
            return false;
        }
        return true;
    }

    /**
     * For now, OTP is the only supported trip planner that datatools can deploy to. If others are supported in the
     * future, this method should be modified to return the appropriate trip planner string.
     */
    private String getTripPlannerString() {
        return "otp";
    }

    @JsonIgnore
    public String getJobRelativePath() {
        return jobRelativePath;
    }

    @JsonIgnore
    public AmazonS3URI getS3FolderURI() {
        return new AmazonS3URI(String.format("s3://%s/%s", otpServer.s3Bucket, getJobRelativePath()));
    }

    @JsonIgnore
    public String getS3GraphUri() {
        return joinToS3FolderUri(isOtp2() ? "graph.obj" : "Graph.obj");
    }

    /** Join list of paths to S3 URI for job folder to create a fully qualified URI (e.g., s3://bucket/path/to/file). */
    private String joinToS3FolderUri(CharSequence... paths) {
        List<CharSequence> pathList = new ArrayList<>();
        pathList.add(getS3FolderURI().toString());
        pathList.addAll(Arrays.asList(paths));
        return String.join("/", pathList);
    }

    private String getBuildConfigS3Uri() {
        return joinToS3FolderUri(BUILD_CONFIG_FILENAME);
    }

    private String getRouterConfigS3Uri() {
        return joinToS3FolderUri(ROUTER_CONFIG_FILENAME);
    }

    /**
     * Represents the current status of this job.
     */
    public static class DeployStatus extends Status {
        private static final long serialVersionUID = 1L;
        /** Did the manager build the bundle successfully */
        public boolean built;

        /** Is the bundle currently being uploaded to an S3 bucket? */
        public boolean uploadingS3;

        /** How much of the bundle has been uploaded? */
        public double percentUploaded;

        /** To how many servers have we successfully deployed thus far? */
        public int numServersCompleted;

        public int numServersRemaining;

        /** How many servers are we attempting to deploy to? */
        public int totalServers;

        /** Where can the user see the result? */
        public String baseUrl;

    }

    /**
     * Contains details about a specific deployment job in order to preserve and recall this info after the job has
     * completed.
     */
    public static class DeploySummary implements Serializable {
        private static final long serialVersionUID = 1L;
        public DeployStatus status;
        public String serverId;
        public String s3Bucket;
        public String jobId;
        /** URL for build log file from latest deploy job. */
        public String buildArtifactsFolder;
        public String otpVersion;
        public EC2Info ec2Info;
        public String role;
        public long finishTime = System.currentTimeMillis();

        /** Empty constructor for serialization */
        public DeploySummary () { }

        public DeploySummary (DeployJob job) {
            this.serverId = job.otpServer.id;
            this.ec2Info = job.otpServer.ec2Info;
            this.otpVersion = job.deployment.otpVersion;
            this.jobId = job.jobId;
            this.role = job.otpServer.role;
            this.s3Bucket = job.s3Bucket;
            this.status = job.status;
            this.buildArtifactsFolder = job.getS3FolderURI().toString();
        }
    }

    public enum DeployType {
        REPLACE, USE_PRELOADED_BUNDLE, USE_PREBUILT_GRAPH
    }
}<|MERGE_RESOLUTION|>--- conflicted
+++ resolved
@@ -424,8 +424,6 @@
             status.baseUrl = otpServer.publicUrl;
         }
 
-<<<<<<< HEAD
-=======
         // Now that the build + deployment was successful, update Pelias
         if (deployment.peliasUpdate) {
             // Get log upload URI from deploy job
@@ -436,7 +434,6 @@
             addNextJob(peliasUpdateJob);
         }
 
->>>>>>> adfad104
         status.completed = true;
     }
 
