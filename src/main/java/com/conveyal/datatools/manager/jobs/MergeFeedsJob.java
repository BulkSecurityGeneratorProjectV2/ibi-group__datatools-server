--- conflicted
+++ resolved
@@ -484,18 +484,7 @@
                             }
                             fieldsFoundList = Arrays.asList(fieldsFoundInZip);
                         }
-<<<<<<< HEAD
                         if (mergeType.equals(SERVICE_PERIOD) && table.name.equals("stops")) {
-                            // For the first line of the stops table, check that the alt. key
-                            // field (stop_code) is present. If it is not, revert to the original
-                            // key field. This is only pertinent for the MTC merge type.
-                            // TODO: Use more sophisticated check for missing stop_codes than
-                            //  simply the first line containing the value.
-                            if (feedIndex == 0) {
-                                // Check that the first file contains stop_code values.
-                                if ("".equals(keyValue)) {
-=======
-                        if (mergeType.equals(MTC) && table.name.equals("stops")) {
                             if (lineNumber == 0) {
                                 // Before reading any lines in stops.txt, first determine whether all records contain
                                 // properly filled stop_codes. The rules governing this logic are as follows:
@@ -529,7 +518,6 @@
                                 LOG.info("stops missing stop_code: {}", stopsMissingStopCodeCount);
                                 if (stopsMissingStopCodeCount == stopsCount) {
                                     // If all stops are missing stop_code, we simply default to merging on stop_id.
->>>>>>> 4922ce55
                                     LOG.warn(
                                         "stop_code is not present in file {}/{}. Reverting to stop_id",
                                         feedIndex + 1, feedsToMerge.size());
