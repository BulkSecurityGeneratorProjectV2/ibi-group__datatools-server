package com.conveyal.datatools.manager.jobs.feedmerge;

import com.conveyal.datatools.manager.jobs.MergeFeedsJob;
import com.conveyal.datatools.manager.models.FeedSource;
import com.conveyal.datatools.manager.models.FeedVersion;
import com.conveyal.gtfs.error.NewGTFSError;
import com.conveyal.gtfs.loader.Field;
import com.conveyal.gtfs.loader.ReferenceTracker;
import com.conveyal.gtfs.loader.Table;
import com.csvreader.CsvReader;
import org.slf4j.Logger;
import org.slf4j.LoggerFactory;
import org.supercsv.io.CsvListWriter;
import org.supercsv.prefs.CsvPreference;

import java.io.IOException;
import java.io.OutputStreamWriter;
import java.time.LocalDate;
import java.util.ArrayList;
import java.util.Arrays;
import java.util.HashMap;
import java.util.HashSet;
import java.util.List;
import java.util.Map;
import java.util.Set;
import java.util.stream.Collectors;
import java.util.zip.ZipEntry;
import java.util.zip.ZipOutputStream;

import static com.conveyal.datatools.manager.jobs.feedmerge.MergeFeedsType.REGIONAL;
import static com.conveyal.datatools.manager.jobs.feedmerge.MergeFeedsType.SERVICE_PERIOD;
import static com.conveyal.datatools.manager.utils.MergeFeedUtils.containsField;
import static com.conveyal.datatools.manager.utils.MergeFeedUtils.getAllFields;
import static com.conveyal.datatools.manager.utils.MergeFeedUtils.getMergeKeyField;
import static com.conveyal.datatools.manager.utils.MergeFeedUtils.getTableScopedValue;
import static com.conveyal.datatools.manager.utils.MergeFeedUtils.hasDuplicateError;
import static com.conveyal.datatools.manager.utils.StringUtils.getCleanName;
import static com.conveyal.gtfs.loader.DateField.GTFS_DATE_FORMATTER;

public class MergeLineContext {
    protected static final String AGENCY_ID = "agency_id";
    protected static final String SERVICE_ID = "service_id";
    private static final Logger LOG = LoggerFactory.getLogger(MergeLineContext.class);
    protected final MergeFeedsJob job;
    private final ZipOutputStream out;
    private final Set<Field> allFields;
    private boolean handlingActiveFeed;
    private boolean handlingFutureFeed;
    private String idScope;
    // CSV writer used to write to zip file.
    private final CsvListWriter writer;
    private CsvReader csvReader;
    private boolean skipRecord;
    protected boolean keyFieldMissing;
    private String[] rowValues;
    private int lineNumber = 0;
    protected final Table table;
    protected FeedToMerge feed;
    protected String keyValue;
    protected final ReferenceTracker referenceTracker = new ReferenceTracker();
    protected String keyField;
    private String orderField;
    protected final MergeFeedsResult mergeFeedsResult;
    protected final FeedMergeContext feedMergeContext;
    protected int keyFieldIndex;
    private Field[] fieldsFoundInZip;
    private List<Field> fieldsFoundList;
    // Set up objects for tracking the rows encountered
    private final Map<String, String[]> rowValuesForStopOrRouteId = new HashMap<>();
    private final Set<String> rowStrings = new HashSet<>();
    private List<Field> sharedSpecFields;
    private int feedIndex;

    public FeedVersion version;
    public FeedSource feedSource;
    public boolean skipFile;
    public int mergedLineNumber = 0;

    public static MergeLineContext create(MergeFeedsJob job, Table table, ZipOutputStream out) throws IOException {
        switch (table.name) {
            case "agency":
                return new AgencyMergeLineContext(job, table, out);
            case "calendar":
                return new CalendarMergeLineContext(job, table, out);
            case "calendar_dates":
                return new CalendarDatesMergeLineContext(job, table, out);
            case "routes":
                return new RoutesMergeLineContext(job, table, out);
            case "shapes":
                return new ShapesMergeLineContext(job, table, out);
            case "stops":
                return new StopsMergeLineContext(job, table, out);
            case "trips":
                return new TripsMergeLineContext(job, table, out);
            default:
                return new MergeLineContext(job, table, out);
        }
    }

    protected MergeLineContext(MergeFeedsJob job, Table table, ZipOutputStream out) throws IOException {
        this.job = job;
        this.table = table;
        this.feedMergeContext = job.getFeedMergeContext();
        // Get shared fields between all feeds being merged. This is used to filter the spec fields so that only
        // fields found in the collection of feeds are included in the merged table.
        allFields = getAllFields(feedMergeContext.feedsToMerge, table);
        this.mergeFeedsResult = job.mergeFeedsResult;
        this.writer = new CsvListWriter(new OutputStreamWriter(out), CsvPreference.STANDARD_PREFERENCE);
        this.out = out;
    }

    public void startNewFeed(int feedIndex) throws IOException {
        lineNumber = 0;
        handlingActiveFeed = feedIndex > 0;
        handlingFutureFeed = feedIndex == 0;
        this.feedIndex = feedIndex;
        this.feed = feedMergeContext.feedsToMerge.get(feedIndex);
        this.version = feed.version;
        this.feedSource = version.parentFeedSource();
        keyField = getMergeKeyField(table, job.mergeType);
        orderField = table.getOrderFieldName();
        keyFieldMissing = false;
        // Use for a new agency ID for use if the feed does not contain one. Initialize to
        // null. If the value becomes non-null, the agency_id is missing and needs to be
        // replaced in other affected tables with the generated value stored in this variable.
        feedMergeContext.setNewAgencyId(null);
        // Generate ID prefix to scope GTFS identifiers to avoid conflicts.
        idScope = getCleanName(feedSource.name) + version.version;
        csvReader = table.getCsvReader(feed.zipFile, null);
        // If csv reader is null, the table was not found in the zip file. There is no need
        // to handle merging this table for this zip file.
        // No need to iterate over second (active) file if strategy is to simply extend the future GTFS
        // service to start earlier.
        skipFile = shouldSkipFile();
        if (csvReader == null) {
            skipFile = true;
            LOG.warn("Table {} not found in the zip file for {}{}", table.name, feedSource.name, version.version);
            return;
        }
        fieldsFoundInZip = table.getFieldsFromFieldHeaders(csvReader.getHeaders(), null);
        fieldsFoundList = Arrays.asList(fieldsFoundInZip);
        // Determine the index of the key field for this version's table.
        keyFieldIndex = getFieldIndex(keyField);
        if (keyFieldIndex == -1) {
            LOG.error("No {} field exists for {} table (feed={})", keyField, table.name, version.id);
            keyFieldMissing = true;
            // If there is no agency_id for agency table, create one and ensure that
            // route#agency_id gets set.
        }
    }

    public boolean shouldSkipFile() {
        if (handlingActiveFeed && job.mergeType.equals(SERVICE_PERIOD)) {
            // Always prefer the "future" file for the feed_info table, which means
            // we can skip any iterations following the first one.
            return table.name.equals("feed_info");
        }
        return false;
    }

    /**
     * Overridable method that determines whether to process rows of the current feed table.
     * @return true by default.
     */
    public boolean shouldProcessRows() {
        return true;
    }

    /**
     * Iterate over all rows in table and write them to the output zip.
     *
     * @return false, if a failing condition was encountered. true, if everything was ok.
     */
    public boolean iterateOverRows() throws IOException {
        // Iterate over rows in table, writing them to the out file.
        while (csvReader.readRecord()) {
            startNewRow();

            if (!shouldProcessRows()) {
                // e.g. If there is a mismatched agency, return immediately.
                return false;
            }

            // If checkMismatchedAgency flagged skipFile, loop back to the while loop. (Note: this is
            // intentional because we want to check all agency ids in the file).
            if (skipFile || lineIsBlank()) continue;
            // Check certain initial conditions on the first line of the file.
            if (lineNumber == 0) {
                checkFirstLineConditions();
            }
            initializeRowValues();
            // Construct row values. If a failure condition was encountered, return.
            if (!constructRowValues()) {
                return false;
            }
            finishRowAndWriteToZip();
        }
        return true;
    }

    public void startNewRow() throws IOException {
        keyValue = csvReader.get(keyFieldIndex);
        // Get the spec fields to export
        List<Field> specFields = table.specFields();
        // Filter the spec fields on the set of fields found in all feeds to be merged.
        sharedSpecFields = specFields.stream()
            .filter(f -> containsField(allFields, f.name))
            .collect(Collectors.toList());
    }

<<<<<<< HEAD
    public boolean areForeignRefsOk(FieldContext fieldContext) throws IOException {
=======
    public boolean checkForeignReferences() throws IOException {
>>>>>>> 1806012c
        Field field = fieldContext.getField();
        if (field.isForeignReference()) {
            String key = getTableScopedValue(field.referenceTable, idScope, fieldContext.getValue());
            // Check if we're performing a service period merge, this ref field is a service_id, and it
            // is not found in the list of service_ids (e.g., it was removed).
            boolean isValidServiceId = mergeFeedsResult.serviceIds.contains(fieldContext.getValueToWrite());

            // If the current foreign ref points to another record that has
            // been skipped or is a ref to a non-existent service_id during a service period merge, skip
            // this record and add its primary key to the list of skipped IDs (so that other references
            // can be properly omitted).
            if (serviceIdHasKeyOrShouldBeSkipped(fieldContext, key, isValidServiceId)) {
                // If a calendar#service_id has been skipped (it's listed in skippedIds), but there were
                // valid service_ids found in calendar_dates, do not skip that record for both the
                // calendar_date and any related trips.
                if (fieldContext.nameEquals(SERVICE_ID) && isValidServiceId) {
                    LOG.warn("Not skipping valid service_id {} for {} {}", fieldContext.getValueToWrite(), table.name, keyValue);
                } else {
                    String skippedKey = getTableScopedValue(table, idScope, keyValue);
                    if (orderField != null) {
                        skippedKey = String.join(":", skippedKey,
                            getCsvValue(orderField));
                    }
                    mergeFeedsResult.skippedIds.add(skippedKey);
                    return false;
                }
            }
            // If the field is a foreign reference, check to see whether the reference has been
            // remapped due to a conflicting ID from another feed (e.g., calendar#service_id).
            if (mergeFeedsResult.remappedIds.containsKey(key)) {
                mergeFeedsResult.remappedReferences++;
                // If the value has been remapped update the value to write.
                fieldContext.setValueToWrite(mergeFeedsResult.remappedIds.get(key));
            }
        }
        return true;
    }

    private boolean serviceIdHasKeyOrShouldBeSkipped(FieldContext fieldContext, String key, boolean isValidServiceId) {
        boolean serviceIdShouldBeSkipped = job.mergeType.equals(SERVICE_PERIOD) &&
            fieldContext.nameEquals(SERVICE_ID) &&
            !isValidServiceId;
        return mergeFeedsResult.skippedIds.contains(key) || serviceIdShouldBeSkipped;
    }


    /**
     * Overridable method whose default behavior below is to skip a record if it creates a duplicate id.
     * @return false, if a failing condition was encountered. true, if everything was ok.
     * @throws IOException Some overrides throw IOException.
     */
<<<<<<< HEAD
    public void checkFieldsForMergeConflicts(Set<NewGTFSError> idErrors, FieldContext fieldContext) throws IOException {
        if (hasDuplicateError(idErrors)) skipRecord = true;
    }

    private Set<NewGTFSError> collectIdErrors(FieldContext fieldContext) {
        Set<NewGTFSError> idErrors;
        Field field = fieldContext.getField();
        // If analyzing the second feed (active feed), the service_id always gets feed scoped.
        // See https://github.com/ibi-group/datatools-server/issues/244
        if (handlingActiveFeed && fieldContext.nameEquals(SERVICE_ID)) {
            updateAndRemapOutput(fieldContext);
            idErrors = referenceTracker
                .checkReferencesAndUniqueness(keyValue, lineNumber, field, fieldContext.getValueToWrite(),
                    table, keyField, orderField);
        } else {
            idErrors = referenceTracker
                .checkReferencesAndUniqueness(keyValue, lineNumber, field, fieldContext.getValue(),
                    table, keyField, orderField);
        }
        return idErrors;
    }

    protected void checkRoutesAndStopsIds(Set<NewGTFSError> idErrors, FieldContext fieldContext) throws IOException {
=======
    public boolean checkFieldsForMergeConflicts(Set<NewGTFSError> idErrors) throws IOException {
        return !hasDuplicateError(idErrors);
    }

    private Set<NewGTFSError> getIdErrors() {
        // If analyzing the second feed (active feed), the service_id always gets feed scoped.
        // See https://github.com/ibi-group/datatools-server/issues/244
        String fieldValue = handlingActiveFeed && fieldNameEquals(SERVICE_ID)
            ? fieldContext.getValueToWrite()
            : fieldContext.getValue();

        return referenceTracker.checkReferencesAndUniqueness(keyValue, lineNumber, fieldContext.getField(),
            fieldValue, table, keyField, orderField);
    }

    protected boolean checkRoutesAndStopsIds(Set<NewGTFSError> idErrors) throws IOException {
        boolean shouldSkipRecord = false;
>>>>>>> 1806012c
        // First, check uniqueness of primary key value (i.e., stop or route ID)
        // in case the stop_code or route_short_name are being used. This
        // must occur unconditionally because each record must be tracked
        // by the reference tracker.
        String primaryKeyValue = csvReader.get(getKeyFieldIndex());
        Set<NewGTFSError> primaryKeyErrors = referenceTracker
            .checkReferencesAndUniqueness(primaryKeyValue, lineNumber, fieldContext.getField(), fieldContext.getValue(), table);
        // Merging will be based on route_short_name/stop_code in the active and future datasets. All
        // matching route_short_names/stop_codes between the datasets shall be considered same route/stop. Any
        // route_short_name/stop_code in active data not present in the future will be appended to the
        // future routes/stops file.
        if (useAltKey()) {
            if (hasBlankPrimaryKey(fieldContext)) {
                // If alt key is empty (which is permitted) and primary key is duplicate, skip
                // checking of alt key dupe errors/re-mapping values and
                // simply use the primary key (route_id/stop_id).
                //
                // Otherwise, allow the record to be written in output.
                if (hasDuplicateError(primaryKeyErrors)) {
                    shouldSkipRecord = true;
                }
            } else if (hasDuplicateError(idErrors)) {
                // If we encounter a route/stop that shares its alt.
                // ID with a previous route/stop, we need to
                // remap its route_id/stop_id field so that
                // references point to the previous
                // route_id/stop_id. For example,
                // route_short_name in both feeds is "ABC" but
                // each route has a different route_id (123 and
                // 456). This block will map references to 456 to
                // 123 so that ABC/123 is the route of record.
                ////////////////////////////////////////////////////////
                // Get current route/stop ID. (Note: primary
                // ID index is always zero because we're
                // iterating over the spec fields).
                String currentPrimaryKey = rowValues[0];
                // Get unique key to check for remapped ID when
                // writing values to file.
                String key = getTableScopedValue(table, idScope, currentPrimaryKey);
                // Extract the route/stop ID value used for the
                // route/stop with already encountered matching
                // short name/stop code.
                String[] strings = rowValuesForStopOrRouteId.get(
                    String.join(":", keyField, fieldContext.getValue())
                );
                String keyForMatchingAltId = strings[0];
                if (!keyForMatchingAltId.equals(currentPrimaryKey)) {
                    // Remap this row's route_id/stop_id to ensure
                    // that referencing entities (trips, stop_times)
                    // have their references updated.
                    mergeFeedsResult.remappedIds.put(key, keyForMatchingAltId);
                }
                shouldSkipRecord = true;
            }
            // Next check for regular ID conflicts (e.g., on route_id or stop_id) because any
            // conflicts here will actually break the feed. This essentially handles the case
            // where two routes have different short_names, but share the same route_id. We want
            // both of these routes to end up in the merged feed in this case because we're
            // matching on short name, so we must modify the route_id.
            if (
                !shouldSkipRecord &&
                !referenceTracker.transitIds.contains(String.join(":", keyField, keyValue)) &&
                hasDuplicateError(primaryKeyErrors)
            ) {
                // Modify route_id and ensure that referencing trips
                // have route_id updated.
                updateAndRemapOutput(fieldContext);
            }
        } else {
            // Key field has defaulted to the standard primary key field
            // (stop_id or route_id), which makes the check much
            // simpler (just skip the duplicate record).
            // FIXME: refactor.
            if (hasDuplicateError(idErrors)) {
                shouldSkipRecord = true;
            }
        }

        String newAgencyId = feedMergeContext.getNewAgencyId();
        if (newAgencyId != null && fieldContext.nameEquals(AGENCY_ID)) {
            LOG.info(
                "Updating route#agency_id to (auto-generated) {} for route={}",
                newAgencyId, keyValue);
            fieldContext.setValue(newAgencyId);
        }

        return !shouldSkipRecord;
    }

    private boolean hasBlankPrimaryKey(FieldContext fieldContext) {
        return "".equals(keyValue) && fieldContext.nameEquals(table.getKeyFieldName());
    }

    private boolean useAltKey() {
        return keyField.equals("stop_code") || keyField.equals("route_short_name");
    }

    public boolean updateAgencyIdIfNeeded(FieldContext fieldContext) {
        String newAgencyId = feedMergeContext.getNewAgencyId();
        if (newAgencyId != null && fieldContext.nameEquals(AGENCY_ID) && job.mergeType.equals(REGIONAL)) {
            if (fieldContext.getValue().equals("") && table.name.equals("agency") && lineNumber > 0) {
                // If there is no agency_id value for a second (or greater) agency
                // record, return null which will trigger a failed merge feed job.
                job.failMergeJob(String.format(
                    "Feed %s has multiple agency records but no agency_id values.",
                    feed.version.id
                ));
                return false;
            }
            LOG.info("Updating {}#agency_id to (auto-generated) {} for ID {}", table.name, newAgencyId, keyValue);
            fieldContext.setValue(newAgencyId);
        }
        return true;
    }

    public boolean storeRowAndStopValues() {
        String newLine = String.join(",", rowValues);
        switch (table.name) {
            // Store row values for route or stop ID (or alternative ID field) in order
            // to check for ID conflicts. NOTE: This is only intended to be used for
            // routes and stops. Otherwise, this might (will) consume too much memory.
            case "stops":
            case "routes":
                // FIXME: This should be revised for tables with order fields, but it should work fine for its
                //  primary purposes: to detect exact copy rows and to temporarily hold the data in case a reference
                //  needs to be looked up in order to remap an entity to that key.
                // Here we need to get the key field index according to the spec
                // table definition. Otherwise, if we use the keyFieldIndex variable
                // defined above, we will be using the found fields index, which will
                // cause major issues when trying to put and get values into the
                // below map.
                int fieldIndex = Field.getFieldIndex(sharedSpecFields.toArray(new Field[0]), keyField);
                String key = String.join(":", keyField, rowValues[fieldIndex]);
                rowValuesForStopOrRouteId.put(key, rowValues);
                break;
            case "transfers":
            case "fare_rules":
            case "directions": // GTFS+ table
                if (!rowStrings.add(newLine)) {
                    // The line already exists in the output file, do not append it again. This prevents duplicate
                    // entries for certain files that do not contain primary keys (e.g., fare_rules and transfers) and
                    // do not otherwise have convenient ways to track uniqueness (like an order field).
                    // FIXME: add ordinal field/compound keys for transfers (from/to_stop_id) and fare_rules (?).
                    //  Perhaps it makes sense to include all unique fare rules rows, but transfers that share the
                    //  same from/to stop IDs but different transfer times or other values should not both be
                    //  included in the merged feed (yet this strategy would fail to filter those out).
                    mergeFeedsResult.recordsSkipCount++;
                    return true;
                }
                break;
            default:
                // Do nothing.
                break;
        }
        return false;
    }

    /**
     * Overridable placeholder for checking the first line of a file.
     */
    public void checkFirstLineConditions() throws IOException {
        // Default is to do nothing.
    }

    /**
     * Overridable placeholder for additional processing after writing the current row.
     */
    public void afterRowWrite() throws IOException {
        // Default is to do nothing.
    }

    public void scopeValueIfNeeded(FieldContext fieldContext) {
        boolean isKeyField = fieldContext.getField().isForeignReference() || fieldContext.nameEquals(keyField);
        if (job.mergeType.equals(REGIONAL) && isKeyField && !fieldContext.getValue().isEmpty()) {
            // For regional merge, if field is a GTFS identifier (e.g., route_id,
            // stop_id, etc.), add scoped prefix.
            fieldContext.setValueToWrite(String.join(":", idScope, fieldContext.getValue()));
        }
    }

    public void initializeRowValues() {
        // Re-initialize skipRecord to false for next row.
        skipRecord = false;
        // Reset the row values (this must happen after the first line is checked).
        rowValues = new String[sharedSpecFields.size()];
    }

    public void writeValuesToTable(String[] values, boolean incrementLineNumbers) throws IOException {
        writer.write(values);
        if (incrementLineNumbers) {
            lineNumber++;
            mergedLineNumber++;
        }
    }

    public void flushAndClose() throws IOException {
        writer.flush();
        out.closeEntry();
    }

    public void writeHeaders() throws IOException {
        // Create entry for zip file.
        ZipEntry tableEntry = new ZipEntry(table.name + ".txt");
        out.putNextEntry(tableEntry);
        // Write headers to table.
        String[] headers = sharedSpecFields.stream()
            .map(f -> f.name)
            .toArray(String[]::new);
        writeValuesToTable(headers, false);
    }

    /**
     * Constructs a new row value.
     * @return false, if a failing condition was encountered. true, if everything was ok.
     */
    public boolean constructRowValues() throws IOException {
        // Piece together the row to write, which should look practically identical to the original
        // row except for the identifiers receiving a prefix to avoid ID conflicts.
        for (int specFieldIndex = 0; specFieldIndex < sharedSpecFields.size(); specFieldIndex++) {
            Field field = sharedSpecFields.get(specFieldIndex);
            // Default value to write is unchanged from value found in csv (i.e. val). Note: if looking to
            // modify the value that is written in the merged file, you must update valueToWrite (e.g.,
            // updating this feed's end_date or accounting for cases where IDs conflict).
            FieldContext fieldContext = new FieldContext(
                field,
                csvReader.get(fieldsFoundList.indexOf(field))
            );
            // Handle filling in agency_id if missing when merging regional feeds. If false is returned,
            // the job has encountered a failing condition (the method handles failing the job itself).
            if (!updateAgencyIdIfNeeded(fieldContext)) {
                return false;
            }
            // Determine if field is a GTFS identifier (and scope if needed).
            scopeValueIfNeeded(fieldContext);
            // Only need to check for merge conflicts if using MTC merge type because
            // the regional merge type scopes all identifiers by default. Also, the
            // reference tracker will get far too large if we attempt to use it to
            // track references for a large number of feeds (e.g., every feed in New
            // York State).
            if (job.mergeType.equals(SERVICE_PERIOD)) {
<<<<<<< HEAD
                Set<NewGTFSError> idErrors = collectIdErrors(fieldContext);
                // Store values for key fields that have been encountered and update any key values that need modification due
                // to conflicts.
                checkFieldsForMergeConflicts(idErrors, fieldContext); // FIXME: This method changes skipRecord;
                if (skipRecord) continue;
=======
                // Remap service id from active feed to distinguish them
                // from entries with the same id in the future feed.
                // See https://github.com/ibi-group/datatools-server/issues/244
                if (handlingActiveFeed && fieldNameEquals(SERVICE_ID)) {
                    updateAndRemapOutput();
                }

                // Store values for key fields that have been encountered and update any key values that need modification due
                // to conflicts.
                // This method can change skipRecord.
                if (!checkFieldsForMergeConflicts(getIdErrors())) {
                    skipRecord = true;
                    break;
                }
>>>>>>> 1806012c
            }
            // If the current field is a foreign reference, check if the reference has been removed in the
            // merged result. If this is the case (or other conditions are met), we will need to skip this
            // record. Likewise, if the reference has been modified, ensure that the value written to the
            // merged result is correctly updated.
<<<<<<< HEAD
            if (!areForeignRefsOk(fieldContext)) continue; // FIXME: This method changes skipRecord;
=======
            if (!checkForeignReferences()) {
                skipRecord = true;
                break;
            }
>>>>>>> 1806012c
            rowValues[specFieldIndex] = fieldContext.getValueToWrite();
        }
        return true;
    }

    public void finishRowAndWriteToZip() throws IOException {
        // Do not write rows that are designated to be skipped.
        if (skipRecord && job.mergeType.equals(SERVICE_PERIOD)) {
            mergeFeedsResult.recordsSkipCount++;
            return;
        }
        // Store row and stop values. If the return value is true, the record has been skipped and we
        // should skip writing the row to the merged table.
        if (storeRowAndStopValues()) {
            return;
        }
        // Finally, handle writing lines to zip entry.
        if (mergedLineNumber == 0) {
            writeHeaders();
        }
        // Write line to table.
        writeValuesToTable(rowValues, true);

        // Optional table-specific additional processing.
        afterRowWrite();
    }

    public boolean lineIsBlank() throws IOException {
        if (csvReader.getValues().length == 1) {
            LOG.warn("Found blank line. Skipping...");
            return true;
        }
        return false;
    }

    public boolean isHandlingActiveFeed() {
        return handlingActiveFeed;
    }

    public boolean isHandlingFutureFeed() {
        return handlingFutureFeed;
    }

    protected CsvReader getCsvReader() {
        return csvReader;
    }

    protected int getFieldIndex(String fieldName) {
        return Field.getFieldIndex(fieldsFoundInZip, fieldName);
    }

    protected String getIdScope() {
        return idScope;
    }

    protected int getFeedIndex() { return feedIndex; }

    protected int getLineNumber() {
        return lineNumber;
    }

    protected String[] getRowValues() { return rowValues; }

    /**
     * Retrieves the value for the specified CSV field.
     */
    protected String getCsvValue(String fieldName) throws IOException {
        int fieldIndex = getFieldIndex(fieldName);
        return csvReader.get(fieldIndex);
    }

    /**
     * Retrieves the value for the specified CSV field as {@link LocalDate}.
     */
    protected LocalDate getCsvDate(String fieldName) throws IOException {
        return LocalDate.parse(getCsvValue(fieldName), GTFS_DATE_FORMATTER);
    }

    /**
     * Updates output for the current field and remaps the record id.
     */
    protected void updateAndRemapOutput(FieldContext fieldContext, boolean updateKeyValue) {
        String value = fieldContext.getValue();
        String valueToWrite = String.join(":", idScope, value);
        fieldContext.setValueToWrite(valueToWrite);
        if (updateKeyValue) {
            keyValue = valueToWrite;
        }
        mergeFeedsResult.remappedIds.put(
            getTableScopedValue(table, idScope, value),
            valueToWrite
        );
    }

    /**
     * Shorthand for the above method.
     */
    protected void updateAndRemapOutput(FieldContext fieldContext) {
        updateAndRemapOutput(fieldContext,false);
    }

    /**
     * Add the specified field once record reading has started.
     */
    protected void addField(Field field) {
        List<Field> fieldsList = new ArrayList<>(Arrays.asList(fieldsFoundInZip));
        fieldsList.add(field);
        fieldsFoundInZip = fieldsList.toArray(fieldsFoundInZip);
        allFields.add(field);
        fieldsFoundList = Arrays.asList(fieldsFoundInZip);
    }

    /**
     * Helper method to get the key field position.
     */
    protected int getKeyFieldIndex() {
        return table.getKeyFieldIndex(fieldsFoundInZip);
    }
}<|MERGE_RESOLUTION|>--- conflicted
+++ resolved
@@ -208,11 +208,7 @@
             .collect(Collectors.toList());
     }
 
-<<<<<<< HEAD
-    public boolean areForeignRefsOk(FieldContext fieldContext) throws IOException {
-=======
-    public boolean checkForeignReferences() throws IOException {
->>>>>>> 1806012c
+    public boolean checkForeignReferences(FieldContext fieldContext) throws IOException {
         Field field = fieldContext.getField();
         if (field.isForeignReference()) {
             String key = getTableScopedValue(field.referenceTable, idScope, fieldContext.getValue());
@@ -264,32 +260,7 @@
      * @return false, if a failing condition was encountered. true, if everything was ok.
      * @throws IOException Some overrides throw IOException.
      */
-<<<<<<< HEAD
-    public void checkFieldsForMergeConflicts(Set<NewGTFSError> idErrors, FieldContext fieldContext) throws IOException {
-        if (hasDuplicateError(idErrors)) skipRecord = true;
-    }
-
-    private Set<NewGTFSError> collectIdErrors(FieldContext fieldContext) {
-        Set<NewGTFSError> idErrors;
-        Field field = fieldContext.getField();
-        // If analyzing the second feed (active feed), the service_id always gets feed scoped.
-        // See https://github.com/ibi-group/datatools-server/issues/244
-        if (handlingActiveFeed && fieldContext.nameEquals(SERVICE_ID)) {
-            updateAndRemapOutput(fieldContext);
-            idErrors = referenceTracker
-                .checkReferencesAndUniqueness(keyValue, lineNumber, field, fieldContext.getValueToWrite(),
-                    table, keyField, orderField);
-        } else {
-            idErrors = referenceTracker
-                .checkReferencesAndUniqueness(keyValue, lineNumber, field, fieldContext.getValue(),
-                    table, keyField, orderField);
-        }
-        return idErrors;
-    }
-
-    protected void checkRoutesAndStopsIds(Set<NewGTFSError> idErrors, FieldContext fieldContext) throws IOException {
-=======
-    public boolean checkFieldsForMergeConflicts(Set<NewGTFSError> idErrors) throws IOException {
+    public boolean checkFieldsForMergeConflicts(Set<NewGTFSError> idErrors, FieldContext fieldContext) throws IOException {
         return !hasDuplicateError(idErrors);
     }
 
@@ -306,7 +277,6 @@
 
     protected boolean checkRoutesAndStopsIds(Set<NewGTFSError> idErrors) throws IOException {
         boolean shouldSkipRecord = false;
->>>>>>> 1806012c
         // First, check uniqueness of primary key value (i.e., stop or route ID)
         // in case the stop_code or route_short_name are being used. This
         // must occur unconditionally because each record must be tracked
@@ -547,13 +517,6 @@
             // track references for a large number of feeds (e.g., every feed in New
             // York State).
             if (job.mergeType.equals(SERVICE_PERIOD)) {
-<<<<<<< HEAD
-                Set<NewGTFSError> idErrors = collectIdErrors(fieldContext);
-                // Store values for key fields that have been encountered and update any key values that need modification due
-                // to conflicts.
-                checkFieldsForMergeConflicts(idErrors, fieldContext); // FIXME: This method changes skipRecord;
-                if (skipRecord) continue;
-=======
                 // Remap service id from active feed to distinguish them
                 // from entries with the same id in the future feed.
                 // See https://github.com/ibi-group/datatools-server/issues/244
@@ -564,24 +527,19 @@
                 // Store values for key fields that have been encountered and update any key values that need modification due
                 // to conflicts.
                 // This method can change skipRecord.
-                if (!checkFieldsForMergeConflicts(getIdErrors())) {
+                if (!checkFieldsForMergeConflicts(getIdErrors(), fieldContext)) {
                     skipRecord = true;
                     break;
                 }
->>>>>>> 1806012c
             }
             // If the current field is a foreign reference, check if the reference has been removed in the
             // merged result. If this is the case (or other conditions are met), we will need to skip this
             // record. Likewise, if the reference has been modified, ensure that the value written to the
             // merged result is correctly updated.
-<<<<<<< HEAD
-            if (!areForeignRefsOk(fieldContext)) continue; // FIXME: This method changes skipRecord;
-=======
             if (!checkForeignReferences()) {
                 skipRecord = true;
                 break;
             }
->>>>>>> 1806012c
             rowValues[specFieldIndex] = fieldContext.getValueToWrite();
         }
         return true;
