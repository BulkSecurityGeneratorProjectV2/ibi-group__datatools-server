--- conflicted
+++ resolved
@@ -145,277 +145,6 @@
         );
     }
 
-<<<<<<< HEAD
-    /**
-     * Validate that AMI exists and value is not empty.
-     *
-     * TODO: Should we warn user if the AMI provided is older than the default AMI registered with this application as
-     *   DEFAULT_AMI_ID?
-     */
-    @JsonIgnore
-    @BsonIgnore
-    private EC2ValidationResult validateAmiId(String amiId) {
-        EC2ValidationResult result = new EC2ValidationResult();
-        if (isEmpty(amiId)) return result;
-        try {
-            if (!EC2Utils.amiExists(getEC2Client(), amiId)) {
-                result.setInvalid("Server must have valid AMI ID (or field must be empty)");
-            }
-        } catch (AmazonEC2Exception | CheckedAWSException e) {
-            result.setInvalid("AMI does not exist or some error prevented proper checking of the AMI ID.", e);
-        }
-        return result;
-    }
-
-    /**
-     * Validates whether the replacement graph build image name is unique. Although it is possible to have duplicate AMI
-     * names when copying images, they must be unique when creating images.
-     * See https://forums.aws.amazon.com/message.jspa?messageID=845159
-     */
-    @JsonIgnore
-    @BsonIgnore
-    private EC2ValidationResult validateGraphBuildReplacementAmiName() {
-        EC2ValidationResult result = new EC2ValidationResult();
-        if (!ec2Info.recreateBuildImage) return result;
-        String buildImageName = ec2Info.buildImageName;
-        try {
-            DescribeImagesRequest describeImagesRequest = new DescribeImagesRequest()
-                // limit AMIs to only those owned by the current ec2 user.
-                .withOwners("self");
-            DescribeImagesResult describeImagesResult = getEC2Client().describeImages(describeImagesRequest);
-            // Iterate over AMIs to see if any images have a duplicate name.
-            for (Image image : describeImagesResult.getImages()) {
-                if (image.getName().equals(buildImageName)) {
-                    result.setInvalid(String.format("An image with the name `%s` already exists!", buildImageName));
-                    break;
-                }
-            }
-        } catch (AmazonEC2Exception | CheckedAWSException e) {
-            String message = "Some error prevented proper checking of for duplicate AMI names.";
-            LOG.error(message, e);
-            result.setInvalid(message, e);
-        }
-        return result;
-    }
-
-    /** Validate that AWS key name (the first part of a .pem key) exists and is not empty. */
-    @JsonIgnore
-    @BsonIgnore
-    private EC2ValidationResult validateKeyName() throws CheckedAWSException {
-        String message = "Server must have valid key name";
-        EC2ValidationResult result = new EC2ValidationResult();
-        if (isEmpty(ec2Info.keyName)) {
-            result.setInvalid(message);
-            return result;
-        };
-        DescribeKeyPairsResult response = this.getEC2Client().describeKeyPairs();
-        for (KeyPairInfo key_pair : response.getKeyPairs()) {
-            if (key_pair.getKeyName().equals(ec2Info.keyName)) return result;
-        }
-        result.setInvalid(message);
-        return result;
-    }
-
-    /** Validate IAM instance profile ARN exists and is not empty. */
-    @JsonIgnore
-    @BsonIgnore
-    private EC2ValidationResult validateIamInstanceProfileArn() throws CheckedAWSException {
-        EC2ValidationResult result = new EC2ValidationResult();
-        String message = "Server must have valid IAM instance profile ARN (e.g., arn:aws:iam::123456789012:instance-profile/otp-ec2-role).";
-        if (isEmpty(ec2Info.iamInstanceProfileArn)) {
-            result.setInvalid(message);
-            return result;
-        }
-        if (
-            IAMUtils.getIamInstanceProfile(
-                IAMUtils.getIAMClient(role, getRegion()),
-                ec2Info.iamInstanceProfileArn
-            ) == null
-        ) {
-            result.setInvalid(message);
-        };
-        return result;
-    }
-
-    /** Validate that EC2 security group exists and is not empty. */
-    @JsonIgnore
-    @BsonIgnore
-    private EC2ValidationResult validateSecurityGroupId(LoadBalancer loadBalancer) {
-        EC2ValidationResult result = new EC2ValidationResult();
-        String message = "Server must have valid security group ID";
-        List<String> securityGroups = loadBalancer.getSecurityGroups();
-        if (isEmpty(ec2Info.securityGroupId)) {
-            // Attempt to assign security group by deriving the value from target group/ELB.
-            String securityGroupId = securityGroups.iterator().next();
-            if (securityGroupId != null) {
-                // Set security group to the first value found attached to ELB.
-                ec2Info.securityGroupId = securityGroupId;
-                return result;
-            }
-            // If no security group found with load balancer (for whatever reason), halt request.
-            result.setInvalid("Load balancer for target group does not have valid security group");
-            return result;
-        }
-        // Iterate over groups. If a matching ID is found, silently return.
-        for (String groupId : securityGroups) if (groupId.equals(ec2Info.securityGroupId)) return result;
-        result.setInvalid(message);
-        return result;
-    }
-
-    /**
-     * Validate that subnet exists and is not empty. If empty, attempt to set to an ID drawn from the load balancer's
-     * VPC.
-     */
-    @JsonIgnore
-    @BsonIgnore
-    private EC2ValidationResult validateSubnetId(LoadBalancer loadBalancer) {
-        EC2ValidationResult result = new EC2ValidationResult();
-        String message = "Server must have valid subnet ID";
-        // Make request for all subnets associated with load balancer's vpc
-        Filter filter = new Filter("vpc-id").withValues(loadBalancer.getVpcId());
-        DescribeSubnetsRequest describeSubnetsRequest = new DescribeSubnetsRequest().withFilters(filter);
-        DescribeSubnetsResult describeSubnetsResult;
-        try {
-            describeSubnetsResult = getEC2Client().describeSubnets(describeSubnetsRequest);
-        } catch (CheckedAWSException e) {
-            result.setInvalid(message, e);
-            return result;
-        }
-        List<Subnet> subnets = describeSubnetsResult.getSubnets();
-        // Attempt to assign subnet by deriving the value from target group/ELB.
-        if (isEmpty(ec2Info.subnetId)) {
-            // Set subnetID to the first value found.
-            // TODO: could this end up with an incorrect subnet value? (i.e., a subnet that is not publicly available on
-            //  the Internet?
-            Subnet subnet = subnets.iterator().next();
-            if (subnet != null) {
-                ec2Info.subnetId = subnet.getSubnetId();
-                return result;
-            }
-            result.setInvalid(message);
-        } else {
-            // Otherwise, verify the value set in the EC2Info.
-            try {
-                // Iterate over subnets. If a matching ID is found, silently return.
-                for (Subnet subnet : subnets) if (subnet.getSubnetId().equals(ec2Info.subnetId)) return result;
-            } catch (AmazonEC2Exception e) {
-                result.setInvalid(message, e);
-                return result;
-            }
-            result.setInvalid(message);
-        }
-        return result;
-    }
-
-    /**
-     * Gets the load balancer that the target group ARN is assigned to. Note: according to AWS docs/Stack Overflow, a
-     * target group can only be assigned to a single load balancer (one-to-one relationship), so there should be no
-     * risk of this giving inconsistent results.
-     *  - https://serverfault.com/a/865422
-     *  - https://docs.aws.amazon.com/elasticloadbalancing/latest/application/load-balancer-limits.html
-     */
-    @JsonIgnore
-    @BsonIgnore
-    private LoadBalancer getLoadBalancerForTargetGroup () {
-        try {
-            AmazonElasticLoadBalancing elbClient = EC2Utils.getELBClient(role, getRegion());
-            DescribeTargetGroupsRequest targetGroupsRequest = new DescribeTargetGroupsRequest()
-                .withTargetGroupArns(ec2Info.targetGroupArn);
-            List<TargetGroup> targetGroups = elbClient.describeTargetGroups(targetGroupsRequest).getTargetGroups();
-            for (TargetGroup tg : targetGroups) {
-                DescribeLoadBalancersRequest request = new DescribeLoadBalancersRequest()
-                    .withLoadBalancerArns(tg.getLoadBalancerArns());
-                DescribeLoadBalancersResult result = elbClient.describeLoadBalancers(request);
-                // Return the first load balancer
-                return result.getLoadBalancers().iterator().next();
-            }
-        } catch (AmazonElasticLoadBalancingException | CheckedAWSException e) {
-            LOG.warn("Invalid value for Target Group ARN: {}", ec2Info.targetGroupArn);
-        }
-        // If no target group/load balancer found, return null.
-        return null;
-    }
-
-    /**
-     * Validate that ELB target group exists and is not empty and return associated load balancer for validating related
-     * fields.
-     */
-    @JsonIgnore
-    @BsonIgnore
-    private EC2ValidationResult validateTargetGroupLoadBalancerSubnetIdAndSecurityGroup()
-        throws ExecutionException, InterruptedException {
-        EC2ValidationResult result = new EC2ValidationResult();
-        if (isEmpty(ec2Info.targetGroupArn)) {
-            result.setInvalid("Invalid value for Target Group ARN.");
-            return result;
-        }
-        // Get load balancer for target group. This essentially checks that the target group exists and is assigned
-        // to a load balancer.
-        LoadBalancer loadBalancer = getLoadBalancerForTargetGroup();
-        if (loadBalancer == null) {
-            result.setInvalid("Invalid value for Target Group ARN. Could not locate Target Group or Load Balancer.");
-            return result;
-        }
-
-        // asynchronously execute the two validation tasks that depend on the load balancer info
-        List<Callable<EC2ValidationResult>> loadBalancerValidationTasks = new ArrayList<>();
-        loadBalancerValidationTasks.add(() -> validateSubnetId(loadBalancer));
-        loadBalancerValidationTasks.add(() -> validateSecurityGroupId(loadBalancer));
-
-        return executeValidationTasks(
-            loadBalancerValidationTasks,
-            "Invalid EC2 load balancer config for the following reasons:\n"
-        );
-    }
-
-    /**
-     * @return false if string value is empty or null
-     */
-    public static boolean isEmpty(String val) {
-        return val == null || "".equals(val);
-    }
-
-    public static EC2ValidationResult executeValidationTasks(
-        List<Callable<EC2ValidationResult>> validationTasks, String overallInvalidMessage
-    ) throws ExecutionException, InterruptedException {
-        // create overall result
-        EC2ValidationResult result = new EC2ValidationResult();
-
-        // Create a thread pool that is the size of the total number of validation tasks so each task gets its own
-        // thread
-        ExecutorService pool = Executors.newFixedThreadPool(validationTasks.size());
-
-        // Execute all tasks
-        for (Future<EC2ValidationResult> resultFuture : pool.invokeAll(validationTasks)) {
-            EC2ValidationResult taskResult = resultFuture.get();
-            // check if task yielded a valid result
-            if (!taskResult.isValid()) {
-                // task had an invalid result, check if overall validation result has been changed to false yet
-                if (result.isValid()) {
-                    // first invalid result. Write a header message.
-                    result.setInvalid(overallInvalidMessage);
-                }
-                // add to list of messages and exceptions
-                result.appendResult(taskResult);
-            }
-        }
-        pool.shutdown();
-        return result;
-    }
-
-    /**
-     * Verify that application can write to S3 bucket either through its own credentials or by assuming the provided IAM
-     * role. We're following the recommended approach from https://stackoverflow.com/a/17284647/915811, but perhaps
-     * there is a way to do this effectively without incurring AWS costs (although writing/deleting an empty file to S3
-     * is probably miniscule).
-     */
-    public void verifyS3WritePermissions() throws IOException, CheckedAWSException {
-        String key = UUID.randomUUID().toString();
-        AmazonS3 client = S3Utils.getS3Client(role, getRegion());
-        client.putObject(s3Bucket, key, File.createTempFile("test", ".zip"));
-        client.deleteObject(s3Bucket, key);
-    }
-
     /**
      * A MixIn to be applied to this OtpServer that will not include EC2InstanceSummaries when they are not needed in
      * the JSON output. This will avoid making unneeded AWS requests.
@@ -428,6 +157,4 @@
         @JsonIgnore
         public abstract List<EC2InstanceSummary> retrieveEC2InstanceSummaries();
     }
-=======
->>>>>>> 5f6e68ec
 }