--- conflicted
+++ resolved
@@ -198,7 +198,7 @@
       inputType: DROPDOWN
       options:
         - value: '1'
-          text: Adult
+          text: Regular
         - value: '2'
           text: Senior
         - value: '3'
@@ -339,148 +339,4 @@
     required: true
     inputType: GTFS_STOP
     columnWidth: 6
-<<<<<<< HEAD
-    helpContent: From GTFS stop_times.txt file (Include Time point stops only)
-=======
-    helpContent: From GTFS stop_times.txt file (Include Time point stops only)
-
-- id: rider_categories
-  name: rider_categories.txt
-  helpContent: This file lists the rider categories for fares other than the Regular category. This file is needed because standard GTFS does not include these fields.
-  fields:
-  - name: rider_category_id
-    required: true
-    inputType: DROPDOWN
-    options:
-    - value: '1'
-      text: Regular
-    - value: '2'
-      text: Senior
-    - value: '3'
-      text: Child
-    - value: '4'
-      text: Student
-    - value: '5'
-      text: Youth
-    - value: '6'
-      text: Disabled
-    - value: '7'
-      text: Promotional category
-    - value: '11'
-      text: Military
-    - value: '15'
-      text: Custom (15)
-    - value: '16'
-      text: Custom (16)
-    - value: '17'
-      text: Custom (17)
-    - value: '18'
-      text: Custom (18)
-    - value: '19'
-      text: Custom (19)
-    - value: '20'
-      text: Custom (20)
-    - value: '21'
-      text: Custom (21)
-    - value: '22'
-      text: Custom (22)
-    - value: '23'
-      text: Custom (23)
-    - value: '24'
-      text: Custom (24)
-    - value: '25'
-      text: Custom (25)
-    columnWidth: 6
-    helpContent: Unique rider category ID (agency can assign categories that do not fall under standard categories)
-  - name: rider_category_description
-    required: true
-    inputType: TEXT
-    maxLength: 256
-    columnWidth: 6
-    helpContent: Rider category as it should appear on 511.org, such as Child (ages 5-11), Seniors (Ages 62 & Up)
-
-- id: fare_rider_categories
-  name: fare_rider_categories.txt
-  helpContent: This file specifies attributes for the fares for rider categories. GTFS file fare_attributes.txt contains the fares for the Regular rider category. Fares for other rider categories such as Child, Senior, etc will be provided in this plus file fare_rider_categories.txt. The combination of fare_id and rider_category_id should be unique in this file. This file is needed because standard GTFS does not include these fields.
-  fields:
-  - name: fare_id
-    required: true
-    inputType: GTFS_FARE
-    columnWidth: 6
-    helpContent: From GTFS fare_attributes.txt file
-  - name: rider_category_id
-    required: true
-    inputType: DROPDOWN
-    options:
-    - value: '2'
-      text: Senior
-    - value: '3'
-      text: Child
-    - value: '4'
-      text: Student
-    - value: '5'
-      text: Youth
-    - value: '6'
-      text: Disabled
-    - value: '7'
-      text: Promotional category
-    - value: '11'
-      text: Military
-    - value: '15'
-      text: Custom (15)
-    - value: '16'
-      text: Custom (16)
-    - value: '17'
-      text: Custom (17)
-    - value: '18'
-      text: Custom (18)
-    - value: '19'
-      text: Custom (19)
-    - value: '20'
-      text: Custom (20)
-    - value: '21'
-      text: Custom (21)
-    - value: '22'
-      text: Custom (22)
-    - value: '23'
-      text: Custom (23)
-    - value: '24'
-      text: Custom (24)
-    - value: '25'
-      text: Custom (25)
-    columnWidth: 3
-    helpContent: From Plus file rider_categories.txt
-  - name: price
-    required: true
-    inputType: TEXT
-    maxLength: 8
-    columnWidth: 3
-
-- id: calendar_attributes
-  name: calendar_attributes.txt
-  helpContent: This file contains calendar attributes. This file is needed because standard GTFS does not include these fields.
-  fields:
-  - name: service_id
-    required: true
-    inputType: GTFS_SERVICE
-    helpContent: From GTFS calendar.txt file
-  - name: service_description
-    required: true
-    inputType: TEXT
-    maxLength: 250
-    helpContent: Description of the service, as it should appear on 511.org such as Weekdays, Sunday/Holiday
-
-- id: farezone_attributes
-  name: farezone_attributes.txt
-  helpContent: This file contains fare zone attributes. This file is needed because standard GTFS does not include these fields.
-  fields:
-  - name: zone_id
-    required: true
-    inputType: GTFS_ZONE
-    helpContent: From GTFS stops.txt file
-  - name: zone_name
-    required: true
-    inputType: TEXT
-    maxLength: 35
-    helpContent: Public name of the fare zone, as it should appear on 511.org such as EastBay, WestBay, etc
->>>>>>> 79fe4327
+    helpContent: From GTFS stop_times.txt file (Include Time point stops only)