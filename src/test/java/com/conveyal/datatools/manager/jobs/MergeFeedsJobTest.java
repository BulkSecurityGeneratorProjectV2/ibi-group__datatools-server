--- conflicted
+++ resolved
@@ -35,6 +35,7 @@
  */
 public class MergeFeedsJobTest extends UnitTest {
     private static final Logger LOG = LoggerFactory.getLogger(MergeFeedsJobTest.class);
+    private static Auth0UserProfile user = Auth0UserProfile.createTestAdminUser();
     private static FeedVersion bartVersion1;
     private static FeedVersion bartVersion2;
     private static FeedVersion calTrainVersion;
@@ -107,21 +108,8 @@
         versions.add(bartVersion1);
         versions.add(calTrainVersion);
         versions.add(napaVersion);
-<<<<<<< HEAD
         FeedVersion mergedVersion = regionallyMergeVersions(versions);
-=======
-        Auth0UserProfile user = Auth0UserProfile.createTestAdminUser();
-        MergeFeedsJob mergeFeedsJob = new MergeFeedsJob(user, versions, project.id, MergeFeedsType.REGIONAL);
-        // Run the job in this thread (we're not concerned about concurrency here).
-        mergeFeedsJob.run();
-        // Create a new feed source/version for the merged feed, so we can easily analyze its contents.
-        FeedSource source = new FeedSource("Merged feed");
-        source.projectId = project.id;
-        Persistence.feedSources.create(source);
-        File feed = FeedVersion.feedStore.getFeed(project.id + ".zip");
-        LOG.info("Regional merged file: {}", feed.getAbsolutePath());
-        FeedVersion mergedVersion = createFeedVersion(source, feed);
->>>>>>> 4594e97c
+
         // Ensure the feed has the row counts we expect.
         assertEquals(
             "trips count for merged feed should equal sum of trips for versions merged.",
@@ -266,7 +254,6 @@
         Set<FeedVersion> versions = new HashSet<>();
         versions.add(bartVersion1);
         versions.add(bartVersion2);
-        Auth0UserProfile user = Auth0UserProfile.createTestAdminUser();
         MergeFeedsJob mergeFeedsJob = new MergeFeedsJob(user, versions, "merged_output", MergeFeedsType.MTC);
         // Run the job in this thread (we're not concerned about concurrency here).
         mergeFeedsJob.run();
@@ -288,7 +275,6 @@
         Set<FeedVersion> versions = new HashSet<>();
         versions.add(bartVersion1);
         versions.add(bartVersion2);
-        Auth0UserProfile user = Auth0UserProfile.createTestAdminUser();
         MergeFeedsJob mergeFeedsJob = new MergeFeedsJob(user, versions, "merged_output", MergeFeedsType.MTC);
         // This time, turn off the failOnDuplicateTripId flag.
         mergeFeedsJob.failOnDuplicateTripId = false;
@@ -334,7 +320,7 @@
         Set<FeedVersion> versions = new HashSet<>();
         versions.add(bothCalendarFilesVersion);
         versions.add(onlyCalendarVersion);
-        MergeFeedsJob mergeFeedsJob = new MergeFeedsJob("test", versions, "merged_output", MergeFeedsType.MTC);
+        MergeFeedsJob mergeFeedsJob = new MergeFeedsJob(user, versions, "merged_output", MergeFeedsType.MTC);
         // Run the job in this thread (we're not concerned about concurrency here).
         mergeFeedsJob.run();
         // assert service_ids have been feed scoped properly
@@ -436,7 +422,7 @@
         Set<FeedVersion> versions = new HashSet<>();
         versions.add(onlyCalendarDatesVersion);
         versions.add(onlyCalendarVersion);
-        MergeFeedsJob mergeFeedsJob = new MergeFeedsJob("test", versions, "merged_output", MergeFeedsType.MTC);
+        MergeFeedsJob mergeFeedsJob = new MergeFeedsJob(user, versions, "merged_output", MergeFeedsType.MTC);
         // Run the job in this thread (we're not concerned about concurrency here).
         mergeFeedsJob.run();
         // assert service_ids have been feed scoped properly
@@ -519,7 +505,7 @@
      */
     private FeedVersion regionallyMergeVersions(Set<FeedVersion> versions) {
         String mergeName = UUID.randomUUID().toString();
-        MergeFeedsJob mergeFeedsJob = new MergeFeedsJob("test", versions, mergeName, MergeFeedsType.REGIONAL);
+        MergeFeedsJob mergeFeedsJob = new MergeFeedsJob(user, versions, mergeName, MergeFeedsType.REGIONAL);
         // Run the job in this thread (we're not concerned about concurrency here).
         mergeFeedsJob.run();
         // Create a new feed source/version for the merged feed, so we can easily analyze its contents.
